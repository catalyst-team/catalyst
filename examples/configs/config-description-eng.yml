--- conflicted
+++ resolved
@@ -29,11 +29,7 @@
   output_key: null  # Example
 
 
-<<<<<<< HEAD
-engine_params:  # OPTIONAL KEYWORD, params for distributed training and NVIDIA Apex
-=======
 engine:  # OPTIONAL KEYWORD, params for distributed training and NVIDIA Apex
->>>>>>> e7b802a7
   rank: -1  # Rank for distributed training
   opt_level: O1  # Example for NVIDIA Apex
   syncbn: False  # KEYWORD, whether to convert BatchNorm to SyncBatchNorm (Default is False)
