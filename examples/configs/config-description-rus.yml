# На этом уровне, могут находится любые дополнительные параметры, помимо обязательных ключевых слов
shared:  # Пример
  key: &key value
  key2: &key2 value2


model:  # REQUIRED KEYWORD, параметры модели (моделей)
  _key_value: False  # KEYWORD, если True, то моделей может быть несколько и тогда их нужно обернуть еще в key-value

  _target_: ModelName  # REQUIRED KEYWORD Имя класса. Сам класс будет сконструирован в registry по этому имени
  # на этом уровне могут лежать параметры для __init__ данной модели, например
  arch: resnet18  # благодаря этому ключу модель будет создана так `ModelName(arch=resnet18)`


args:  # REQUIRED KEYWORD, различные аргументы для Catalyst
  logdir: /path/to/logdir  # KEYWORD путь в который будут сохранятся логи (может быть пустым, если передан baselogdir)
  baselogdir: /path/to/baselogdir  # KEYWORD необязательный аргумент -- путь для корня с логами (если указан он, но не указан logdir, тогда логдир будет получен, как `{baselogdir}/{ConfigExperiment._get_logdir(config)}`)
  expdir: "src"  # REQUIRED KEYWORD, путь до вашего эксперимента, с файлом `__init__`, в котором импортируется Experiment, Runner, и, опционально, регистрируются все дополнительные сущности: model, callback, criterion, etc
  seed: 42  # KEYWORD сид обучения для PyTorch, Numpy, Python и Tensorflow. По умолчанию равен 42
  deterministic: True  # KEYWORD нужно ли использовать deterministic CuDNN (по умолчанию True)
  benchmark: True  # KEYWORD нужно ли использовать CuDNN benchmark
  verbose: False  # KEYWORD нужно ли выводить на консоль информацию об обучении (по умолчанию False)
  check: False  # KEYWORD, если True, то Catalyst делает только 3 эпохи (чтобы проверить работоспособность пайплайна, по умолчанию False)


runner:  # OPTIONAL KEYWORD, параметры для инициализации Runner
  # Например для SupervisedRunner
  input_key: "features"  # Пример
  output_key: null  # Пример


<<<<<<< HEAD
engine_params:  # OPTIONAL KEYWORD, параметры для distributed training и NVIDIA Apex
=======
engine:  # OPTIONAL KEYWORD, параметры для distributed training и NVIDIA Apex
>>>>>>> e7b802a7
  rank: -1  # Rank для distributed training
  opt_level: O1  # Пример для NVIDIA Apex
  syncbn: False  # KEYWORD нужно ли преобразовывать BatchNorm в SyncBatchNorm (по умолчанию False)
  # на этом уровне могут лежать другие параметры для инициализации NVIDIA Apex


stages:  # REQUIRED KEYWORD, словарь всех стадий Catalyst, для обучения и/или инфера. Содержат ключевые слова с параметрами, которые применятся ко всем стейджам, так и сами имена стейджей
  data:  # KEYWORD, параметры передаваемые в `ConfigExperiment.get_datasets(...)` (для всех стейджей)
    batch_size: 1  # KEYWORD, размер батча для всех стейджей
    num_workers: 1  # KEYWORD, количество параллельных процессов для DataLoader
    drop_last: False  # KEYWORD, параметр для DataLoader (по умолчанию False)
    per_gpu_scaling: False  # KEYWORD, если True, то увеличивает батчсайз и количество воркеров пропорционально количиству видеокарт (для distributed увеличивает только батчсайз)
    loaders:  # KEYWORD, параметры для лоадеров, опционально
      # Например
      train:
        num_workers: 10  # Переопределит значение для этого конкретного лоадера (train)
        drop_last: True
      valid:  # Переопределит значение для valid лоадера
        batch_size: 32
    samplers:  # KEYWORD, параметры sampler для каждого лоадера, такое же API, как в loaders
      # Пример
      train:  # только для train лоадера
        _target_: MiniEpochSampler  # KEYWORD, имя для sampler
        # на этом уровне могут лежать параметры для __init__ данного sampler, например
        data_len: 50000  # Пример
        mini_epoch_len: 40000  # Пример
        drop_last: True  # Пример
        shuffle: per_epoch  # Пример
    # на этом уровне могут лежать kwargs параметры для `get_datasets`
    key_for_data: value  # Пример


  transform:
    _key_value: True  # KEYWORD, если True, то для каждого датасета (e.g. train/valid/infer) можно определить свои трансформации и тогда их нужно обернуть еще в key-value

    train:  # трансформация только для train датасета
      _key_value: False  # KEYWORD, если False, то трансформация будет применяться сразу ко всему data-sample

      _target_: A.Compose  # KEYWORD, имя трансформации
      # на этом уровне могут лежать параметры для __init__ данного transform, например
      transforms:  # KEYWORD, список трансформаций (нужно обернуть еще в key-value) который будет передан как параметр
        - _target_: SomeTransform  # Пример
          param1: value1  # Пример
          param2: value2  # Пример

    valid: &transform  # трансформация только для valid датасета
      _key_value: True  # KEYWORD, если True, то для каждого key-value в data-sample можно определить свои трансформации и тогда их нужно обернуть еще в key-value, note: трансформации будут применяться отдельно для каждого key-value в data-sample

      image:
        _target_: A.Compose
        transforms:
          - _target_: SomeTransform
            param: value

    infer: *transform  # трансформация только для infer датасета


  stage:  # REQUIRED KEYWORD, параметры для всех стейджей
    main_metric: &main_metric accuracy01  # REQUIRED KEYWORD, имя метрики, по которой будут отбираться чекпоинты
    minimize_metric: False  # REQUIRED KEYWORD, флаг, нужно ли минимизировать `main_metric`
    num_epochs: 2  # KEYWORD, Количество эпох во всех стейджах
    valid_loader: valid  # KEYWORD, по какому лоадеру будут выбираться чекпоинты
    checkpoint_data:  # KEYWORD, любые дополнительные параметры, которые будут записаны в чекпоинт
      classes: ["one", "two", "three"]  # Пример
      key: value  # Пример

  criterion:  # REQUIRED KEYWORD, параметры для лосс-функции
    _key_value: False  # KEYWORD, если True, то лосс-функций может быть несколько и тогда их нужно обернуть еще в key-value

    _target_: BCEWithLogitsLoss  # REQUIRED KEYWORD, имя лосс функции
    # на этом уровне могут лежать параметры для __init__ данной лосс-функции, например
    reduction: sum

  optimizer:  # REQUIRED KEYWORD, параметры для оптимизатора
    _key_value: False  # KEYWORD, если True, то оптимизаторов может быть несколько и тогда их нужно обернуть еще в key-value
    layerwise:  # KEYWORD, параметры оптимайзера для разных слоев сети, опционально
      conv1.*:  # регулярное выражение с именем слоя
        lr: 0.001
        weight_decay: 0.0003
      encoder.conv.*:
        lr: 0.002
    no_bias_weight_decay: True  # KEYWORD нужно ли убрать weight decay из bias параметров сети (по умолчанию True)
    lr_linear_scaling:  # KEYWORD, параметры для линейного скейлинга lr
      lr: 0.001
      base_batch_size: 64  # KEYWORD, размер базового батча

    _target_: Adam  # REQUIRED KEYWORD, имя оптимизатора
    # на этом уровне могут лежать параметры для __init__ данного оптимизатора, например
    lr: 0.003
    weight_decay: 0.0001

  scheduler:  # REQUIRED KEYWORD, параметры для lr-scheduler
    _key_value: False  # KEYWORD, если True, то lr-scheduler может быть несколько и тогда их нужно обернуть еще в key-value

    _target_: StepLR  # REQUIRED KEYWORD, имя lr-scheduler
    # на этом уровне могут лежать параметры для __init__ данного lr-scheduler, например
    step_size: 10
    gamma: 0.3

  stage1:  # Все, что не ключевое слово, расценивается, как имя стейджа. Для тренировки в Catalyst требуется хотябы один стейдж. Имя может быть произвольным
    stage:  # Вы можете переопределить любые параметры, для конкретного стейджа, например
      num_epochs: 3

    callbacks:  # REQUIRED KEYWORD, самая важная часть, тут записываются все коллбеки для данного стейджа
    # коллбеки записываются через key-value
      loss:
        _target_: CriterionCallback  # KEYWORD имя коллбека
      optimizer:
        _target_: OptimizerCallback
      scheduler:
        _target_: SchedulerCallback
        # для любого коллбека на этом уровне лежат его параметры
        reduced_metric: *main_metric
      saver:
        _target_: CheckpointCallback
        save_n_best: 3

  finetune:  # Пример второго стейджа обучения, тут мы можем изменить наши параметры
    stage:  # Вы можете переопределить любые параметры, для конкретного стейджа, например
      num_epochs: 1

    optimizer:  # Пример, переопределенного оптимизатора
      load_from_previous_stage: True  # KEYWORD, флаг, который говорит, что нужно загрузить статистики с прошлой стадии
      _target_: Adam
      lr: 0.001

  # стейджей может быть любое количество<|MERGE_RESOLUTION|>--- conflicted
+++ resolved
@@ -29,11 +29,7 @@
   output_key: null  # Пример
 
 
-<<<<<<< HEAD
-engine_params:  # OPTIONAL KEYWORD, параметры для distributed training и NVIDIA Apex
-=======
 engine:  # OPTIONAL KEYWORD, параметры для distributed training и NVIDIA Apex
->>>>>>> e7b802a7
   rank: -1  # Rank для distributed training
   opt_level: O1  # Пример для NVIDIA Apex
   syncbn: False  # KEYWORD нужно ли преобразовывать BatchNorm в SyncBatchNorm (по умолчанию False)
