model_params:
  model: SimpleNet

runner_params:
  input_key: image

args:
  expdir: "mnist_simple"
  logdir: "./logs/mnist_simple"

distributed_params:
  opt_level: O2

stages:

  data_params:
    batch_size: 64
    num_workers: 0

  transform_params:
<<<<<<< HEAD
    transform: Compose
    transforms:
      - transform: catalsyt.TensorToImage
      - transform: Normalize
        mean: [0.1307]
        std: [0.3081]
      - transform: catalsyt.ToTensor
=======
    _key_value: True

    train:
      _key_value: True

      image:
        transform: Compose
        transforms:
          - transform: TensorToImage
          - transform: Normalize
            mean: [0.1307]
            std: [0.3081]
          - transform: ToTensor
    valid:
      _key_value: True

      image:
        transform: Compose
        transforms:
          - transform: TensorToImage
          - transform: Normalize
            mean: [0.1307]
            std: [0.3081]
          - transform: ToTensor
>>>>>>> 3a8647ab

  state_params:
    main_metric: &reduce_metric accuracy01
    minimize_metric: False

  criterion_params:
    criterion: CrossEntropyLoss

  optimizer_params:
    optimizer: Adam
    lr: 0.001
    weight_decay: 0.0001

  scheduler_params:
    scheduler: MultiStepLR
    milestones: [1]
    gamma: 0.3

  stage1:
    state_params:
      num_epochs: &num_epochs 3

    callbacks_params:
      loss:
        callback: CriterionCallback
      optimizer:
        callback: OptimizerCallback
      accuracy:
        callback: AccuracyCallback
        accuracy_args: [1, 3, 5]
      scheduler:
        callback: SchedulerCallback
        reduce_metric: *reduce_metric
      saver:
        callback: CheckpointCallback
        save_n_best: 3<|MERGE_RESOLUTION|>--- conflicted
+++ resolved
@@ -18,15 +18,6 @@
     num_workers: 0
 
   transform_params:
-<<<<<<< HEAD
-    transform: Compose
-    transforms:
-      - transform: catalsyt.TensorToImage
-      - transform: Normalize
-        mean: [0.1307]
-        std: [0.3081]
-      - transform: catalsyt.ToTensor
-=======
     _key_value: True
 
     train:
@@ -35,23 +26,22 @@
       image:
         transform: Compose
         transforms:
-          - transform: TensorToImage
+          - transform: catalsyt.TensorToImage
           - transform: Normalize
             mean: [0.1307]
             std: [0.3081]
-          - transform: ToTensor
+          - transform: catalsyt.ToTensor
     valid:
       _key_value: True
 
       image:
         transform: Compose
         transforms:
-          - transform: TensorToImage
+          - transform: catalsyt.TensorToImage
           - transform: Normalize
             mean: [0.1307]
             std: [0.3081]
-          - transform: ToTensor
->>>>>>> 3a8647ab
+          - transform: catalsyt.ToTensor
 
   state_params:
     main_metric: &reduce_metric accuracy01
