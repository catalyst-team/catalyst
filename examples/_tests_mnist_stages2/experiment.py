--- conflicted
+++ resolved
@@ -5,17 +5,6 @@
 from catalyst.dl.experiment import ConfigDLExperiment
 
 
-<<<<<<< HEAD
-class Experiment(ConfigDLExperiment):
-    @staticmethod
-    def get_transforms(stage: str = None, mode: str = None):
-        return transforms.Compose(
-            [
-                transforms.ToTensor(),
-                transforms.Normalize((0.1307, ), (0.3081, ))
-            ]
-        )
-=======
 class MNIST(torchvision.datasets.MNIST):
     def __getitem__(self, index: int):
         image, target = self.data[index], self.targets[index]
@@ -24,10 +13,9 @@
             image = self.transform({"image": image})["image"]
 
         return image, target
->>>>>>> 2860e37d
 
 
-class Experiment(ConfigExperiment):
+class Experiment(ConfigDLExperiment):
     def get_datasets(self, stage: str, **kwargs):
         datasets = OrderedDict()
         for mode in ("train", "valid"):
