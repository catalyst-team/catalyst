--- conflicted
+++ resolved
@@ -7,14 +7,7 @@
 from torch.optim import Adam
 
 from catalyst import dl
-<<<<<<< HEAD
-from catalyst.contrib.losses.supervised_contrastive import SupervisedContrastiveLoss
-
-parser = argparse.ArgumentParser(description="Train Supervised Contrastive")
-add_arguments(parser)
-=======
 from catalyst.contrib.losses import SupervisedContrastiveLoss
->>>>>>> d51afec5
 
 
 def concat(*tensors):
@@ -66,11 +59,6 @@
         valid_loader="train",
         valid_metric="loss",
         minimize_valid_metric=True,
-<<<<<<< HEAD
-        num_epochs=args.epochs,
-        check=args.check,
-=======
         verbose=args.verbose,
         # check=args.check,
->>>>>>> d51afec5
     )