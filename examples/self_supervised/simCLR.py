--- conflicted
+++ resolved
@@ -58,11 +58,6 @@
         valid_loader="train",
         valid_metric="loss",
         minimize_valid_metric=True,
-<<<<<<< HEAD
-        num_epochs=args.epochs,
-        check=args.check,
-=======
         verbose=args.verbose,
         # check=args.check,
->>>>>>> d51afec5
     )