# flake8: noqa
import argparse

from common import add_arguments, get_contrastive_model, get_loaders
from sklearn.linear_model import LogisticRegression

from torch import optim

from catalyst import dl
from catalyst.contrib import BarlowTwinsLoss

if __name__ == "__main__":
    # parse args
    parser = argparse.ArgumentParser(description="Train Barlow Twins")
    add_arguments(parser)
    parser.add_argument(
        "--offdig-lambda",
        default=0.005,
        type=float,
        help="Lambda that controls the on- and off-diagonal terms",
    )
    args = parser.parse_args()

    # create model and optimizer
    model = get_contrastive_model(args.feature_dim, args.arch, args.frozen)
    optimizer = optim.Adam(model.parameters(), lr=1e-2, weight_decay=1e-6)

    # define criterion
    criterion = BarlowTwinsLoss(offdiag_lambda=args.offdig_lambda)

    # and callbacks
    callbacks = [
        dl.CriterionCallback(
            input_key="projection_left", target_key="projection_right", metric_key="loss"
        ),
        dl.SklearnModelCallback(
            feature_key="embedding_origin",
            target_key="target",
            train_loader="train",
            valid_loaders="valid",
            model_fn=LogisticRegression,
            predict_key="sklearn_predict",
            predict_method="predict_proba",
        ),
        dl.OptimizerCallback(metric_key="loss"),
        dl.ControlFlowCallback(
            dl.AccuracyCallback(
                target_key="target", input_key="sklearn_predict", topk_args=(1, 3)
            ),
            loaders="valid",
        ),
    ]

    # train model
    runner = dl.SelfSupervisedRunner()
    runner.train(
        model=model,
        criterion=criterion,
        optimizer=optimizer,
        callbacks=callbacks,
        loaders=get_loaders(args.dataset, args.batch_size, args.num_workers),
        num_epochs=args.epochs,
        logdir=args.logdir,
        valid_loader="train",
        valid_metric="loss",
        minimize_valid_metric=True,
<<<<<<< HEAD
        check=args.check,
=======
        verbose=args.verbose,
        # check=args.check,
>>>>>>> d51afec5
    )<|MERGE_RESOLUTION|>--- conflicted
+++ resolved
@@ -41,6 +41,7 @@
             model_fn=LogisticRegression,
             predict_key="sklearn_predict",
             predict_method="predict_proba",
+            C=0.1
         ),
         dl.OptimizerCallback(metric_key="loss"),
         dl.ControlFlowCallback(
@@ -64,10 +65,6 @@
         valid_loader="train",
         valid_metric="loss",
         minimize_valid_metric=True,
-<<<<<<< HEAD
-        check=args.check,
-=======
         verbose=args.verbose,
         # check=args.check,
->>>>>>> d51afec5
     )