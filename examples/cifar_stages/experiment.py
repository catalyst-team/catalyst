from collections import OrderedDict

import torch
import torch.nn as nn
import torchvision

from catalyst import utils
from catalyst.dl import ConfigDLExperiment


<<<<<<< HEAD
class Experiment(ConfigDLExperiment):
=======
class CIFAR10(torchvision.datasets.CIFAR10):
    def __getitem__(self, index: int):
        image, target = self.data[index], self.targets[index]

        if self.transform is not None:
            image = self.transform({"image": image})["image"]

        return image, target


class Experiment(ConfigExperiment):
>>>>>>> 2860e37d
    def _postprocess_model_for_stage(self, stage: str, model: nn.Module):
        model_ = model
        if isinstance(model, torch.nn.DataParallel):
            model_ = model_.module

        if stage == "stage2":
            for key in ["conv1", "pool", "conv2"]:
                layer = getattr(model_, key)
                utils.set_requires_grad(layer, requires_grad=False)
        return model_

    def get_datasets(self, stage: str, **kwargs):
        datasets = OrderedDict()
        for mode in ("train", "valid"):
            datasets[mode] = CIFAR10(
                root="./data",
                train=(mode == "train"),
                download=True,
                transform=self.get_transforms(stage=stage, dataset=mode),
            )

        return datasets<|MERGE_RESOLUTION|>--- conflicted
+++ resolved
@@ -8,9 +8,6 @@
 from catalyst.dl import ConfigDLExperiment
 
 
-<<<<<<< HEAD
-class Experiment(ConfigDLExperiment):
-=======
 class CIFAR10(torchvision.datasets.CIFAR10):
     def __getitem__(self, index: int):
         image, target = self.data[index], self.targets[index]
@@ -21,8 +18,7 @@
         return image, target
 
 
-class Experiment(ConfigExperiment):
->>>>>>> 2860e37d
+class Experiment(ConfigDLExperiment):
     def _postprocess_model_for_stage(self, stage: str, model: nn.Module):
         model_ = model
         if isinstance(model, torch.nn.DataParallel):
