--- conflicted
+++ resolved
@@ -1,10 +1,5 @@
 # flake8: noqa
-<<<<<<< HEAD
 
-from albumentations.pytorch import ToTensorV2
-
-=======
->>>>>>> b22f9903
 from catalyst.dl import registry, SupervisedRunner as Runner
 from .experiment import Experiment
 from .model import SimpleNet
