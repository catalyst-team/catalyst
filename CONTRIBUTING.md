# Contribution guide

## Issues

We use [GitHub issues](https://github.com/catalyst-team/catalyst/issues) for bug reports and feature requests.

#### Step-by-step guide

##### New feature

1. Make an issue with your feature description;
2. We shall discuss the design and its implementation details;
3. Once we agree that the plan looks good, go ahead and implement it.


##### Bugfix

1. Goto [GitHub issues](https://github.com/catalyst-team/catalyst/issues);
2. Pick an issue and comment on the task that you want to work on this feature;
3. If you need more context on a specific issue, please ask, and we will discuss the details.


Once you finish implementing a feature or bugfix, please send a Pull Request.

If you are not familiar with creating a Pull Request, here are some guides:
- http://stackoverflow.com/questions/14680711/how-to-do-a-github-pull-request
- https://help.github.com/articles/creating-a-pull-request/


##### Contribution best practices

1. Install requirements
    ```
<<<<<<< HEAD
    brew install bash # for MacOS users
    pip install -U catalyst-codestyle
=======
    pip install -r requirements/requirements-dev.txt
>>>>>>> 48ff9967
    ```
2. Break your work into small, single-purpose updates if possible.
It's much harder to merge in a large change with a lot of disjoint features.
3. Submit the update as a GitHub pull request against the `master` branch.
4. Make sure that you provide docstrings for all your new methods and classes.
5. Add new unit tests for your code.
6. Check the [codestyle](#codestyle)
7. Make sure that your code [passes the unit tests](#unit-tests)

#### Codestyle

Do not forget to check the codestyle for your PR with

```bash
catalyst-make-codestyle && catalyst-check-codestyle
```

Make sure to have your python packages complied with `requirements/requirements.txt` and `requirements/requirements-dev.txt` to get codestyle run clean.

#### Unit tests

Do not forget to check that your code passes the unit tests

```bash
pytest .
```

## Documentation

Catalyst uses [Google style](http://sphinxcontrib-napoleon.readthedocs.io/en/latest/example_google.html) for formatting [docstrings](https://github.com/google/styleguide/blob/gh-pages/pyguide.md#38-comments-and-docstrings).
Length of line inside docstrings block must be limited to 80 characters to fit into Jupyter documentation popups.

#### Check that you have written working docs
```bash
make check-docs
```

The command requires `Sphinx` and some sphinx-specific libraries.
If you don't want to install them, you may make a `catalyst-dev` container
```bash
make docker-dev
# and then run test
docker run \
    -v `pwd`/:/workspace/ \
    catalyst-dev:latest \
    bash -c "make check-docs"
```

#### To build docs add environment variable `REMOVE_BUILDS=0`
```bash
REMOVE_BUILDS=0 make check-docs
```

or through docker
```bash
docker run \
    -v `pwd`/:/workspace/ \
    catalyst-dev:latest \
    bash -c "REMOVE_BUILDS=0 make check-docs"
```
The docs will be stored in `builds/` folder.<|MERGE_RESOLUTION|>--- conflicted
+++ resolved
@@ -31,12 +31,8 @@
 
 1. Install requirements
     ```
-<<<<<<< HEAD
     brew install bash # for MacOS users
-    pip install -U catalyst-codestyle
-=======
     pip install -r requirements/requirements-dev.txt
->>>>>>> 48ff9967
     ```
 2. Break your work into small, single-purpose updates if possible.
 It's much harder to merge in a large change with a lot of disjoint features.
