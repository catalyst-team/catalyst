--- conflicted
+++ resolved
@@ -1,5 +1,4 @@
 from typing import Tuple
-import pytest
 
 import pytest
 import torch
@@ -9,7 +8,6 @@
 from catalyst import dl
 from catalyst.core.runner import RunnerException
 from catalyst.dl import SupervisedRunner
-from catalyst import dl
 
 
 class DummyDataset(Dataset):
@@ -81,13 +79,8 @@
         callbacks=callbacks,
     )
     runner_internal_metrics = runner.loader_metrics
-
     evaluate_loader_metrics = runner.evaluate_loader(loader=loader, callbacks=callbacks)
-<<<<<<< HEAD
     assert runner_internal_metrics["accuracy"] == evaluate_loader_metrics["accuracy"]
-=======
-    assert runner_internal_metrics['accuracy'] == evaluate_loader_metrics['accuracy']
->>>>>>> f32fb822
 
 
 def test_evaluation_loader_empty_model() -> None:
@@ -99,13 +92,7 @@
         loader = DataLoader(dataset=dataset, batch_size=1)
         callbacks = [dl.AccuracyCallback(input_key="logits", target_key="targets", topk_args=(1,))]
         runner = SupervisedRunner()
-<<<<<<< HEAD
-        _ = runner.evaluate_loader(loader=loader, callbacks=callbacks, model=None)
-=======
-        _ = runner.evaluate_loader(loader=loader,
-                                   callbacks=callbacks,
-                                   model=None)
->>>>>>> f32fb822
+        runner.evaluate_loader(loader=loader, callbacks=callbacks, model=None)
         if not record:
             pytest.fail("Expected assertion bacuase model is empty!")
 
@@ -119,10 +106,5 @@
     loader = DataLoader(dataset=dataset, batch_size=1)
     callbacks = [dl.AccuracyCallback(input_key="logits", target_key="targets", topk_args=(1,))]
     runner = SupervisedRunner()
-<<<<<<< HEAD
-    runner.evaluate_loader(loader=loader, callbacks=callbacks, model=model)
-=======
-    _ = runner.evaluate_loader(loader=loader,
-                               callbacks=callbacks,
-                               model=model)
->>>>>>> f32fb822
+
+    runner.evaluate_loader(loader=loader, callbacks=callbacks, model=model)