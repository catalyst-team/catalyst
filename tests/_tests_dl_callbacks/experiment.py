--- conflicted
+++ resolved
@@ -4,14 +4,10 @@
 
 from torch.utils.data import Subset
 
-<<<<<<< HEAD
-from catalyst import dl, registry
-from catalyst.contrib.data.transforms import Compose, Normalize, ToTensor
-=======
->>>>>>> 47cd3602
 from catalyst.contrib.datasets import MNIST
 from catalyst.data.cv import Compose, Normalize, ToTensor
 from catalyst.dl import ConfigExperiment
+from catalyst import dl, registry
 
 
 @registry.Callback
