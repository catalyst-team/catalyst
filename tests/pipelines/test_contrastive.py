--- conflicted
+++ resolved
@@ -2,10 +2,7 @@
 from pathlib import Path
 from tempfile import TemporaryDirectory
 
-<<<<<<< HEAD
-=======
 from pytest import mark
->>>>>>> ea17a07b
 import torch
 from torch.optim import Adam
 import torchvision
@@ -33,11 +30,7 @@
 
 BATCH_SIZE = 1024
 TRAIN_EPOCH = 5
-<<<<<<< HEAD
-LR = 0.001
-=======
 LR = 0.01
->>>>>>> ea17a07b
 RANDOM_STATE = 42
 
 if SETTINGS.ml_required:
@@ -56,89 +49,6 @@
                 torchvision.transforms.RandomVerticalFlip(),
                 torchvision.transforms.RandomHorizontalFlip(),
             ]
-<<<<<<< HEAD
-        )
-        mnist = MNIST("./logdir", train=True, download=True, transform=None)
-        contrastive_mnist = ContrastiveDataset(mnist, transforms=transforms)
-
-        train_loader = torch.utils.data.DataLoader(
-            contrastive_mnist, batch_size=BATCH_SIZE, num_workers=1
-        )
-
-        # 2. model and optimizer
-        encoder = MnistSimpleNet(out_features=16)
-        projection_head = nn.Sequential(
-            nn.Linear(16, 16, bias=False), nn.ReLU(inplace=True), nn.Linear(16, 16, bias=True),
-        )
-
-        class ContrastiveModel(torch.nn.Module):
-            def __init__(self, model, encoder):
-                super(ContrastiveModel, self).__init__()
-                self.model = model
-                self.encoder = encoder
-
-            def forward(self, x):
-                emb = self.encoder(x)
-                projection = self.model(emb)
-                return emb, projection
-
-        model = ContrastiveModel(model=projection_head, encoder=encoder)
-
-        optimizer = Adam(model.parameters(), lr=LR)
-
-        # 3. criterion with triplets sampling
-        criterion = NTXentLoss(tau=0.1)
-
-        callbacks = [
-            dl.ControlFlowCallback(
-                dl.CriterionCallback(
-                    input_key="projection_left", target_key="projection_right", metric_key="loss"
-                ),
-                loaders="train",
-            ),
-            dl.SklearnModelCallback(
-                feature_key="embedding_left",
-                target_key="target",
-                train_loader="train",
-                valid_loaders="valid",
-                model_fn=RandomForestClassifier,
-                predict_method="predict_proba",
-                predict_key="sklearn_predict",
-                random_state=RANDOM_STATE,
-                n_estimators=10,
-            ),
-            dl.ControlFlowCallback(
-                dl.AccuracyCallback(
-                    target_key="target", input_key="sklearn_predict", topk_args=(1, 3)
-                ),
-                loaders="valid",
-            ),
-        ]
-
-        runner = dl.ContrastiveRunner()
-
-        logdir = "./logdir"
-        runner.train(
-            model=model,
-            engine=engine or dl.DeviceEngine(device),
-            criterion=criterion,
-            optimizer=optimizer,
-            callbacks=callbacks,
-            loaders={"train": train_loader, "valid": train_loader},
-            verbose=True,
-            logdir=logdir,
-            valid_loader="train",
-            valid_metric="loss",
-            minimize_valid_metric=True,
-            num_epochs=10,
-        )
-
-        valid_path = Path(logdir) / "logs/valid.csv"
-        best_accuracy = max(
-            float(row["accuracy"]) for row in read_csv(valid_path) if row["accuracy"] != "accuracy"
-        )
-
-=======
         )
         mnist = MNIST("./logdir", train=True, download=True, transform=None)
         contrastive_mnist = ContrastiveDataset(mnist, transforms=transforms)
@@ -218,7 +128,6 @@
             float(row["accuracy"]) for row in read_csv(valid_path) if row["accuracy"] != "accuracy"
         )
 
->>>>>>> ea17a07b
         assert best_accuracy > 0.7
 
 
