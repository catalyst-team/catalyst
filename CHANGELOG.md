# Changelog

All notable changes to this project will be documented in this file.

The format is based on [Keep a Changelog](http://keepachangelog.com/en/1.0.0/).

## [YY.MM.R] - YYYY-MM-DD

### Added

- added `pre-commit` hook to run codestyle checker on commit ([#1257](https://github.com/catalyst-team/catalyst/pull/1257))
<<<<<<< HEAD
<<<<<<< HEAD
=======
- `on publish` github action for docker and docs added [#1260](https://github.com/catalyst-team/catalyst/pull/1260)
>>>>>>> 986b419f
- Barlow twins loss ([#1259](https://github.com/catalyst-team/catalyst/pull/1259))
=======
- `on publish` github action for docker and docs added [#1260](https://github.com/catalyst-team/catalyst/pull/1260)
>>>>>>> ede122d8 (`on deploy` action update (#1260))

### Changed

-

### Removed

-

### Fixed

- make `expdir` in `catalyst-dl run` optional ([#1249](https://github.com/catalyst-team/catalyst/pull/1249))
- Bump neptune-client from 0.9.5 to 0.9.8 in `requirements-neptune.txt` ([#1251](https://github.com/catalyst-team/catalyst/pull/1251))
- automatic merge for master (with [Mergify](https://mergify.io/)) fixed ([#1250](https://github.com/catalyst-team/catalyst/pull/1250))
- Evaluate loader custom model bug was fixed [#1254](https://github.com/catalyst-team/catalyst/pull/1254)

## [21.06] - 2021-06-29

### Added

- ([#1230](https://github.com/catalyst-team/catalyst/pull/1230))
  - FairScale support
  - DeepSpeed support
  - `utils.ddp_sync_run` function for synchronous ddp run
  - CIFAR10 and CIFAR100 datasets from torchvision (no cv-based requirements)
  - [Catalyst Engines demo](https://github.com/catalyst-team/catalyst/tree/master/examples/engines)
- `dataset_from_params` support in config API ([#1231](https://github.com/catalyst-team/catalyst/pull/1231))
- transform from params support for config API added ([#1236](https://github.com/catalyst-team/catalyst/pull/1236))
- samplers from params support for config API added ([#1240](https://github.com/catalyst-team/catalyst/pull/1240))
- recursive registry.get_from_params added ([#1241](https://github.com/catalyst-team/catalyst/pull/1241))
- albumentations integration ([#1238](https://github.com/catalyst-team/catalyst/pull/1238))
- Profiler callback ([#1226](https://github.com/catalyst-team/catalyst/pull/1226))

### Changed

- ([#1230](https://github.com/catalyst-team/catalyst/pull/1230))
  - loaders creation now wrapper with `utils.ddp_sync_run` for `utils.ddp_sync_run` data preparation
  - runner support stage cleanup: loaders and callbacks will be deleted on the stage end
  - Apex-based engines now support both APEXEngine and ApexEngine registry names

### Removed

-

### Fixed

- multiprocessing in minimal tests hotfix ([#1232](https://github.com/catalyst-team/catalyst/pull/1232))
- Tracing callback hotfix ([#1234](https://github.com/catalyst-team/catalyst/pull/1234))
- Engine hotfix for `predict_loader` ([#1235](https://github.com/catalyst-team/catalyst/pull/1235))
- ([#1230](https://github.com/catalyst-team/catalyst/pull/1230))
  - Hydra hotfix due to `1.1.0` version changes
- `HuberLoss` name conflict for pytorch 1.9 hotfix ([#1239](https://github.com/catalyst-team/catalyst/pull/1239))


## [21.05] - 2021-05-31

### Added

- Reinforcement learning tutorials ([#1205](https://github.com/catalyst-team/catalyst/pull/1205))
- customization demo ([#1207](https://github.com/catalyst-team/catalyst/pull/1207))
- FAQ docs: multiple input and output keys, engine tutorial ([#1202](https://github.com/catalyst-team/catalyst/pull/1202))
- minimal Config API example ([#1215](https://github.com/catalyst-team/catalyst/pull/1215))
- Distributed RL example (Catalyst.RL 2.0 concepts) ([#1224](https://github.com/catalyst-team/catalyst/pull/1224))
- SklearnCallback as integration of sklearn metrics ([#1198](https://github.com/catalyst-team/catalyst/pull/1198))

### Changed

- tests moved to `tests` folder ([#1208](https://github.com/catalyst-team/catalyst/pull/1208))
- pipeline tests moved to `tests/pipelines` ([#1215](https://github.com/catalyst-team/catalyst/pull/1215))
- updated NeptuneLogger docstrings ([#1223](https://github.com/catalyst-team/catalyst/pull/1223))

### Removed

-

### Fixed

- customizing what happens in `train()` notebook ([#1203](https://github.com/catalyst-team/catalyst/pull/1203))
- transforms imports under catalyst.data ([#1211](https://github.com/catalyst-team/catalyst/pull/1211))
- change layerwise to layerwise_params ([#1210](https://github.com/catalyst-team/catalyst/pull/1210))
- add torch metrics support ([#1195](https://github.com/catalyst-team/catalyst/issues/1195))
- add Config API support for BatchTransformCallback ([#1209](https://github.com/catalyst-team/catalyst/issues/1209))


## [21.04.2] - 2021-04-30

### Added

- Weights and Biases Logger (``WandbLogger``) ([#1176](https://github.com/catalyst-team/catalyst/pull/1176))
- Neptune Logger (``NeptuneLogger``) ([#1196](https://github.com/catalyst-team/catalyst/pull/1196))
- `log_artifact` method for logging arbitrary files like audio, video, or model weights to `ILogger` and `IRunner` ([#1196](https://github.com/catalyst-team/catalyst/pull/1196))

## [21.04/21.04.1] - 2021-04-17

### Added

- Nifti Reader (NiftiReader) ([#1151](https://github.com/catalyst-team/catalyst/pull/1151))
- CMC score and callback for ReID task (ReidCMCMetric and ReidCMCScoreCallback) ([#1170](https://github.com/catalyst-team/catalyst/pull/1170))
- Market1501 metric learning datasets (Market1501MLDataset and Market1501QGDataset) ([#1170](https://github.com/catalyst-team/catalyst/pull/1170))
- extra kwargs support for Engines ([#1156](https://github.com/catalyst-team/catalyst/pull/1156))
- engines exception for unknown model type ([#1174](https://github.com/catalyst-team/catalyst/issues/1174))
- a few docs to the supported loggers ([#1174](https://github.com/catalyst-team/catalyst/issues/1174))

### Changed

- ``TensorboardLogger`` switched from ``global_batch_step`` counter to ``global_sample_step`` one ([#1174](https://github.com/catalyst-team/catalyst/issues/1174))
- ``TensorboardLogger`` logs loader metric ``on_loader_end`` rather than ``on_epoch_end`` ([#1174](https://github.com/catalyst-team/catalyst/issues/1174))
- ``prefix`` renamed to ``metric_key`` for ``MetricAggregationCallback`` ([#1174](https://github.com/catalyst-team/catalyst/issues/1174))
- ``micro``, ``macro`` and ``weighted`` aggregations renamed to ``_micro``, ``_macro`` and ``_weighted`` ([#1174](https://github.com/catalyst-team/catalyst/issues/1174))
- ``BatchTransformCallback`` updated ([#1153](https://github.com/catalyst-team/catalyst/issues/1153))

### Removed

- auto ``torch.sigmoid`` usage for ``metrics.AUCMetric`` and ``metrics.auc`` ([#1174](https://github.com/catalyst-team/catalyst/issues/1174))

### Fixed

- hitrate calculation issue ([#1155](https://github.com/catalyst-team/catalyst/issues/1155))
- ILoader wrapper usage issue with Runner ([#1174](https://github.com/catalyst-team/catalyst/issues/1174))
- counters for ddp case ([#1174](https://github.com/catalyst-team/catalyst/issues/1174))

## [21.03.2] - 2021-03-29

### Fixed

- minimal requirements issue ([#1147](https://github.com/catalyst-team/catalyst/issues/1147))
- nested dicts in `loaders_params`/`samplers_params` overriding ([#1150](https://github.com/catalyst-team/catalyst/pull/1150))

## [21.03.1] - 2021-03-28

### Added

- Additive Margin SoftMax(AMSoftmax) ([#1125](https://github.com/catalyst-team/catalyst/issues/1125))
- Generalized Mean Pooling(GeM) ([#1084](https://github.com/catalyst-team/catalyst/issues/1084))
- Key-value support for CriterionCallback ([#1130](https://github.com/catalyst-team/catalyst/issues/1130))
- Engine configuration through cmd ([#1134](https://github.com/catalyst-team/catalyst/issues/1134))
- Extra utils for thresholds ([#1134](https://github.com/catalyst-team/catalyst/issues/1134))
- Added gradient clipping function to optimizer callback ([1124](https://github.com/catalyst-team/catalyst/pull/1124))
- FactorizedLinear to contrib ([1142](https://github.com/catalyst-team/catalyst/pull/1142))
- Extra init params for ``ConsoleLogger`` ([1142](https://github.com/catalyst-team/catalyst/pull/1142))
- Tracing, Quantization, Onnx, Pruninng Callbacks ([1127](https://github.com/catalyst-team/catalyst/pull/1127))


### Changed

- CriterionCallback now inherits from BatchMetricCallback [#1130](https://github.com/catalyst-team/catalyst/issues/1130))
    - united metrics computation logic

### Removed

- Config API deprecated parsings logic ([1142](https://github.com/catalyst-team/catalyst/pull/1142)) ([1138](https://github.com/catalyst-team/catalyst/pull/1138))

### Fixed

- Data-Model device sync and ``Engine`` logic during `runner.predict_loader` ([#1134](https://github.com/catalyst-team/catalyst/issues/1134))
- BatchLimitLoaderWrapper logic for loaders with shuffle flag ([#1136](https://github.com/catalyst-team/catalyst/issues/1136))
- config description in the examples ([1142](https://github.com/catalyst-team/catalyst/pull/1142))
- Config API deprecated parsings logic ([1142](https://github.com/catalyst-team/catalyst/pull/1142)) ([1138](https://github.com/catalyst-team/catalyst/pull/1138))
- RecSys metrics Top_k calculations ([#1140](https://github.com/catalyst-team/catalyst/pull/1140))
- `_key_value` for schedulers in case of multiple optimizers ([#1146](https://github.com/catalyst-team/catalyst/pull/1146))

## [21.03] - 2021-03-13 ([#1095](https://github.com/catalyst-team/catalyst/issues/1095))

### Added

- [``Engine`` abstraction](https://catalyst-team.github.io/catalyst/api/engines.html) to support various hardware backends and accelerators: CPU, GPU, multi GPU, distributed GPU, TPU, Apex, and AMP half-precision training.
- [``Logger`` abstraction](https://catalyst-team.github.io/catalyst/api/loggers.html) to support various monitoring tools: console, tensorboard, MLflow, etc.
- ``Trial`` abstraction to support various hyperoptimization tools: Optuna, Ray, etc.
- [``Metric`` abstraction](https://catalyst-team.github.io/catalyst/api/metrics.html) to support various of machine learning metrics: classification, segmentation, RecSys and NLP.
- Full support for Hydra API.
- Full DDP support for Python API.
- MLflow support for metrics logging.
- United API for model post-processing: tracing, quantization, pruning, onnx-exporting.
- United API for metrics: classification, segmentation, RecSys, and NLP with full DDP and micro/macro/weighted/etc aggregations support.

### Changed

- ``Experiment`` abstraction merged into ``Runner`` one.
- Runner, SupervisedRunner, ConfigRunner, HydraRunner architectures and dependencies redesigned.
- Internal [settings](https://github.com/catalyst-team/catalyst/blob/master/catalyst/settings.py) and [registry](https://github.com/catalyst-team/catalyst/blob/master/catalyst/registry.py) mechanisms refactored to be simpler, user-friendly and more extendable.
- Bunch of Config API test removed with Python API and pytest.
- Codestyle now supports up to 99 symbols per line :)
- All callbacks/runners moved for contrib to the library core if was possible.
- ``Runner`` abstraction simplified to store only current state of the experiment run: all validation logic was moved to the callbacks (by this way, you could easily select best model on various metrics simultaneously).
- ``Runner.input`` and ``Runner.output`` merged into united ``Runner.batch`` storage for simplicity.
- All metric moved from ``catalyst.utils.metrics`` to ``catalyst.metrics``.
- All metrics now works on scores/metric-defined-input rather that logits (!).
- Logging logic moved from ``Callbacks`` to appropriate ``Loggers``.
- ``KorniaCallbacks`` refactored to ``BatchTransformCallback``.

### Removed

- Lots of unnecessary contrib extensions.
- Transforms configuration support through Config API (could be returned in next releases).
- Integrated Python cmd command for model pruning, swa, etc (should be returned in next releases).
- ``CallbackOrder.Validation`` and ``CallbackOrder.Logging``
- All 2020 year backward compatibility fixes and legacy support.

### Fixed

- Docs rendering simplified.
- LrFinderCallback.

[Release docs](https://catalyst-team.github.io/catalyst/v21.03/index.html),
[Python API minimal examples](https://github.com/catalyst-team/catalyst#minimal-examples),
[Config/Hydra API example](https://github.com/catalyst-team/catalyst/tree/master/examples/mnist_stages).

## [20.12.1] - XXXX-XX-XX


### Added

- Inference mode for face layers ([#1045](https://github.com/catalyst-team/catalyst/pull/1045))

### Fixed

- Fix bug in `OptimizerCallback` when mixed-precision params set both:
  in callback arguments and in distributed_params  ([#1042](https://github.com/catalyst-team/catalyst/pull/1042))


## [20.12] - 2020-12-20

### Added

- CVS Logger ([#1005](https://github.com/catalyst-team/catalyst/pull/1005))
- DrawMasksCallback ([#999](https://github.com/catalyst-team/catalyst/pull/999))
- ([#1002](https://github.com/catalyst-team/catalyst/pull/1002))
    - a few docs
- ([#998](https://github.com/catalyst-team/catalyst/pull/998))
    - ``reciprocal_rank`` metric
    - unified recsys metrics preprocessing
-  ([#1018](https://github.com/catalyst-team/catalyst/pull/1018))
    - readme examples for all supported metrics under ``catalyst.metrics``
    - ``wrap_metric_fn_with_activation`` for model outputs wrapping with activation
    -  extra tests for metrics
- ([#1039](https://github.com/catalyst-team/catalyst/pull/1039))
    - ``per_class=False`` option for metrics callbacks
    - ``PrecisionCallack``, ``RecallCallack`` for multiclass problems
    - extra docs

### Changed

- docs update ([#1000](https://github.com/catalyst-team/catalyst/pull/1000))
- ``AMPOptimizerCallback`` and ``OptimizerCallback`` were merged ([#1007](https://github.com/catalyst-team/catalyst/pull/1007))
- ([#1017](https://github.com/catalyst-team/catalyst/pull/1017))
    - fixed bug in `SchedulerCallback`
    - Log LRs and momentums for all param groups, not only for the first one
- ([#1002](https://github.com/catalyst-team/catalyst/pull/1002))
    - ``tensorboard, ipython, matplotlib, pandas, scikit-learn`` moved to optional requirements
    - ``PerplexityMetricCallback`` moved to ``catalyst.callbacks`` from ``catalyst.contrib.callbacks``
    - ``PerplexityMetricCallback`` renamed to ``PerplexityCallback``
    - ``catalyst.contrib.utils.confusion_matrix`` renamed to ``catalyst.contrib.utils.torch_extra``
    - many parts of ``catalyst.data`` moved to ``catalyst.contrib.data``
    - ``catalyst.data.scripts`` moved to ``catalyst.contrib.scripts``
    - ``catalyst.utils``, ``catalyst.data.utils`` and ``catalyst.contrib.utils`` restructured
    - ``ReaderSpec`` renamed to ``IReader``
    - ``SupervisedExperiment`` renamed to ``AutoCallbackExperiment``
- gain functions renamed for ``dcg``/``ndcg`` metrics ([#998](https://github.com/catalyst-team/catalyst/pull/998))
- ([#1014](https://github.com/catalyst-team/catalyst/pull/1014))
    - requirements respecification: ``catalyst[cv]``, ``catalyst[dev]``, ``catalyst[log]``, ``catalyst[ml]``, ``catalyst[nlp]``,``catalyst[tune]``
    - settings respecification
    - extra tests for settings
    - contrib refactoring
- iou and dice metrics moved to per-class computation ([#1031](https://github.com/catalyst-team/catalyst/pull/1031))

### Removed

- ([#1002](https://github.com/catalyst-team/catalyst/pull/1002))
    - ``KNNMetricCallback``
    - ``sklearn`` mode for ``ConfusionMatrixLogger``
    - ``catalyst.data.utils``
    - unnecessary ``catalyst.tools.meters``
    - todos for unnecessary docs
- ([#1014](https://github.com/catalyst-team/catalyst/pull/1014))
    - transformers-based contrib (too unstable)
- ([#1018](https://github.com/catalyst-team/catalyst/pull/1014))
    - ClasswiseIouCallback/ClasswiseJaccardCallback as deprecated on (should be refactored in future releases)



### Fixed

- prevented modifying config during the experiment and runner initialization ([#1004](https://github.com/catalyst-team/catalyst/pull/1004))
- a few test for RecSys MAP computation ([#1018](https://github.com/catalyst-team/catalyst/pull/1014))
- leave batch size the same for default distributed training ([#1023](https://github.com/catalyst-team/catalyst/issues/1023))
- ([#1032](https://github.com/catalyst-team/catalyst/pull/1032))
  - Apex: now you can use apex for multiple models training
  - Apex: DataParallel is allowed for opt_level other than "O1"



## [20.11] - 2020-11-12

### Added
- DCG, nDCG metrics ([#881](https://github.com/catalyst-team/catalyst/pull/881))
- MAP calculations [#968](https://github.com/catalyst-team/catalyst/pull/968)
- hitrate calculations [#975] (https://github.com/catalyst-team/catalyst/pull/975)
- extra functions for classification metrics ([#966](https://github.com/catalyst-team/catalyst/pull/966))
- `OneOf` and `OneOfV2` batch transforms ([#951](https://github.com/catalyst-team/catalyst/pull/951))
- ``precision_recall_fbeta_support`` metric ([#971](https://github.com/catalyst-team/catalyst/pull/971))
- Pruning tutorial ([#987](https://github.com/catalyst-team/catalyst/pull/987))
- BatchPrefetchLoaderWrapper ([#986](https://github.com/catalyst-team/catalyst/pull/986))
- DynamicBalanceClassSampler ([#954](https://github.com/catalyst-team/catalyst/pull/954))

### Changed

- update Catalyst version to `20.10.1` for tutorials ([#967](https://github.com/catalyst-team/catalyst/pull/967))
- added link to dl-course ([#967](https://github.com/catalyst-team/catalyst/pull/967))
- ``IRunner`` -> simplified ``IRunner`` ([#984](https://github.com/catalyst-team/catalyst/pull/984))
- docs were restructured ([#985](https://github.com/catalyst-team/catalyst/pull/985))
- `set_global_seed` moved from `utils.seed` to `utils.misc` ([#986](https://github.com/catalyst-team/catalyst/pull/986))

### Removed

- several deprecated tutorials ([#967](https://github.com/catalyst-team/catalyst/pull/967))
- several deprecated func from utils.misc ([#986](https://github.com/catalyst-team/catalyst/pull/986))

### Fixed

- `BatchTransformCallback` - add `nn.Module` transforms support ([#951](https://github.com/catalyst-team/catalyst/pull/951))
- moved to `contiguous` view for accuracy computation ([#982](https://github.com/catalyst-team/catalyst/pull/982))
- fixed torch warning on `optimizer.py:140` ([#979](https://github.com/catalyst-team/catalyst/pull/979))


## [20.10.1] - 2020-10-15

### Added

- MRR metrics calculation ([#886](https://github.com/catalyst-team/catalyst/pull/886))
- docs for MetricCallbacks ([#947](https://github.com/catalyst-team/catalyst/pull/947))
- SoftMax, CosFace, ArcFace layers to contrib ([#939](https://github.com/catalyst-team/catalyst/pull/939))
- ArcMargin layer to contrib ([#957](https://github.com/catalyst-team/catalyst/pull/957))
- AdaCos to contrib ([#958](https://github.com/catalyst-team/catalyst/pull/958))
- Manual SWA to utils ([#945](https://github.com/catalyst-team/catalyst/pull/945))

### Changed

- fixed path to `CHANGELOG.md` file and add information about unit test to `PULL_REQUEST_TEMPLATE.md` ([#955])(https://github.com/catalyst-team/catalyst/pull/955)
- `catalyst-dl tune` config specification - now optuna params are grouped under `study_params` ([#947](https://github.com/catalyst-team/catalyst/pull/947))
- `IRunner._prepare_for_stage` logic moved to `IStageBasedRunner.prepare_for_stage` ([#947](https://github.com/catalyst-team/catalyst/pull/947))
    - now we create components in the following order: datasets/loaders, model, criterion, optimizer, scheduler, callbacks
- `MnistMLDataset` and `MnistQGDataset` data split logic - now targets of the datasets are disjoint ([#949](https://github.com/catalyst-team/catalyst/pull/949))
- architecture redesign ([#953](https://github.com/catalyst-team/catalyst/pull/953))
    - experiments, runners, callbacks grouped by primitives under `catalyst.experiments`/`catalyst.runners`/`catalyst.callbacks` respectively
    - settings and typing moved from `catalyst.tools.*` to `catalyst.*`
    - utils moved from `catalyst.*.utils` to `catalyst.utils`
- swa moved to `catalyst.utils` ([#963](https://github.com/catalyst-team/catalyst/pull/963))

### Removed

-

### Fixed

- `AMPOptimizerCallback` - fix grad clip fn support ([#948](https://github.com/catalyst-team/catalyst/pull/948))
- removed deprecated docs types ([#947](https://github.com/catalyst-team/catalyst/pull/947)) ([#952](https://github.com/catalyst-team/catalyst/pull/952))
- docs for a few files ([#952](https://github.com/catalyst-team/catalyst/pull/952))
- extra backward compatibility fixes ([#963](https://github.com/catalyst-team/catalyst/pull/963))


## [20.09.1] - 2020-09-25

### Added

- Runner registry support for Config API ([#936](https://github.com/catalyst-team/catalyst/pull/936))
- `catalyst-dl tune` command - Optuna with Config API integration for AutoML hyperparameters optimization ([#937](https://github.com/catalyst-team/catalyst/pull/937))
- `OptunaPruningCallback` alias for `OptunaCallback` ([#937](https://github.com/catalyst-team/catalyst/pull/937))
- AdamP and SGDP to `catalyst.contrib.nn.criterion` ([#942](https://github.com/catalyst-team/catalyst/pull/942))

### Changed

- Config API components preparation logic moved to ``utils.prepare_config_api_components`` ([#936](https://github.com/catalyst-team/catalyst/pull/936))

### Removed

-

### Fixed

- Logging double logging :) ([#936](https://github.com/catalyst-team/catalyst/pull/936))
- CMCCallback ([#941](https://github.com/catalyst-team/catalyst/pull/941))

## [20.09] - 2020-09-07

### Added

- `MovieLens dataset` loader ([#903](https://github.com/catalyst-team/catalyst/pull/903))
- `force` and `bert-level` keywords to `catalyst-data text2embedding` ([#917](https://github.com/catalyst-team/catalyst/pull/917))
- `OptunaCallback` to `catalyst.contrib` ([#915](https://github.com/catalyst-team/catalyst/pull/915))
- `DynamicQuantizationCallback` and `catalyst-dl quantize` script for fast quantization of your model ([#890](https://github.com/catalyst-team/catalyst/pull/915))
- Multi-scheduler support for multi-optimizer case ([#923](https://github.com/catalyst-team/catalyst/pull/923))
- Native mixed-precision training support ([#740](https://github.com/catalyst-team/catalyst/issues/740))
- `OptiomizerCallback` - flag `use_fast_zero_grad` for faster (and hacky) version of `optimizer.zero_grad()` ([#927](https://github.com/catalyst-team/catalyst/pull/927))
- `IOptiomizerCallback`, `ISchedulerCallback`, `ICheckpointCallback`, `ILoggerCallback` as core abstractions for Callbacks ([#933](https://github.com/catalyst-team/catalyst/pull/933))
- flag `USE_AMP` for PyTorch AMP usage ([#933](https://github.com/catalyst-team/catalyst/pull/933))

### Changed

- Pruning moved to `catalyst.dl` ([#933](https://github.com/catalyst-team/catalyst/pull/933))
- default `USE_APEX` changed to 0 ([#933](https://github.com/catalyst-team/catalyst/pull/933))

### Removed

-

### Fixed

- autoresume option for Config API ([#907](https://github.com/catalyst-team/catalyst/pull/907))
- a few issues with TF projector ([#917](https://github.com/catalyst-team/catalyst/pull/917))
- batch sampler speed issue ([#921](https://github.com/catalyst-team/catalyst/pull/921))
- add apex key-value optimizer support ([#924](https://github.com/catalyst-team/catalyst/pull/924))
- runtime warning for PyTorch 1.6 ([920](https://github.com/catalyst-team/catalyst/pull/920))
- Apex synbn usage ([920](https://github.com/catalyst-team/catalyst/pull/920))
- Catalyst dependency on system git ([922](https://github.com/catalyst-team/catalyst/pull/922))


## [20.08] - 2020-08-09

### Added
- `CMCScoreCallback` ([#880](https://github.com/catalyst-team/catalyst/pull/880))
- kornia augmentations `BatchTransformCallback` ([#862](https://github.com/catalyst-team/catalyst/issues/862))
- `average_precision` and `mean_average_precision` metrics ([#883](https://github.com/catalyst-team/catalyst/pull/883))
- `MultiLabelAccuracyCallback`, `AveragePrecisionCallback` and `MeanAveragePrecisionCallback` callbacks ([#883](https://github.com/catalyst-team/catalyst/pull/883))
- minimal examples for multiclass and multilabel classification ([#883](https://github.com/catalyst-team/catalyst/pull/883))
- experimental TPU support ([#893](https://github.com/catalyst-team/catalyst/pull/893))
- add `Imagenette`, `Imagewoof`, and `Imagewang` datasets ([#902](https://github.com/catalyst-team/catalyst/pull/902))
- `IMetricCallback`, `IBatchMetricCallback`, `ILoaderMetricCallback`, `BatchMetricCallback`, `LoaderMetricCallback` abstractions ([#897](https://github.com/catalyst-team/catalyst/pull/897))
- `HardClusterSampler` inbatch sampler ([#888](https://github.com/catalyst-team/catalyst/pull/888))

### Changed

- all registries merged to one `catalyst.registry` ([#883](https://github.com/catalyst-team/catalyst/pull/883))
- `mean_average_precision` logic merged with `average_precision` ([#897](https://github.com/catalyst-team/catalyst/pull/897))
- all imports moved to absolute ([#905](https://github.com/catalyst-team/catalyst/pull/905))
- `catalyst.contrib.data` merged to `catalyst.data` ([#905](https://github.com/catalyst-team/catalyst/pull/905))
- {breaking} Catalyst transform `ToTensor` was renamed to `ImageToTensor` ([#905](https://github.com/catalyst-team/catalyst/pull/905))
- `TracerCallback` moved to `catalyst.dl` ([#905](https://github.com/catalyst-team/catalyst/pull/905))
- `ControlFlowCallback`, `PeriodicLoaderCallback` moved to `catalyst.core` ([#905](https://github.com/catalyst-team/catalyst/pull/905))

### Removed

- `average_accuracy` and `mean_average_accuracy` metrics ([#883](https://github.com/catalyst-team/catalyst/pull/883))
- MultiMetricCallback abstraction ([#897](https://github.com/catalyst-team/catalyst/pull/897))

### Fixed

- `utils.tokenize_text` typo with punctuation ([#880](https://github.com/catalyst-team/catalyst/pull/880))
- `ControlFlowCallback` logic ([#892](https://github.com/catalyst-team/catalyst/pull/892))
- docs ([#897](https://github.com/catalyst-team/catalyst/pull/897))


## [20.07] - 2020-07-06

### Added

- `log` parameter to `WandbLogger` ([#836](https://github.com/catalyst-team/catalyst/pull/836))
- hparams experiment property ([#839](https://github.com/catalyst-team/catalyst/pull/839))
- add docs build on push to master branch ([#844](https://github.com/catalyst-team/catalyst/pull/844))
- `WrapperCallback` and `ControlFlowCallback` ([#842](https://github.com/catalyst-team/catalyst/pull/842))
- `BatchOverfitCallback` ([#869](https://github.com/catalyst-team/catalyst/pull/869))
- `overfit` flag for Config API ([#869](https://github.com/catalyst-team/catalyst/pull/869))
- `InBatchSamplers`: `AllTripletsSampler` and `HardTripletsSampler` ([#825](https://github.com/catalyst-team/catalyst/pull/825))

### Changed

- Renaming ([#837](https://github.com/catalyst-team/catalyst/pull/837))
    - `SqueezeAndExcitation` -> `cSE`
    - `ChannelSqueezeAndSpatialExcitation` -> `sSE`
    - `ConcurrentSpatialAndChannelSqueezeAndChannelExcitation` -> `scSE`
    - `_MetricCallback` -> `IMetricCallback`
    - `dl.Experiment.process_loaders` -> `dl.Experiment._get_loaders`
- `LRUpdater` become abstract class ([#837](https://github.com/catalyst-team/catalyst/pull/837))
- `calculate_confusion_matrix_from_arrays` changed params order ([#837](https://github.com/catalyst-team/catalyst/pull/837))
- `dl.Runner.predict_loader` uses `_prepare_inner_state` and cleans `experiment` ([#863](https://github.com/catalyst-team/catalyst/pull/863))
- `toml` to the dependencies ([#872](https://github.com/catalyst-team/catalyst/pull/872))

### Removed

- `crc32c` dependency ([#872](https://github.com/catalyst-team/catalyst/pull/872))

### Fixed

- `workflows/deploy_push.yml` failed to push some refs ([#864](https://github.com/catalyst-team/catalyst/pull/864))
- `.dependabot/config.yml` contained invalid details ([#781](https://github.com/catalyst-team/catalyst/issues/781))
- `LanguageModelingDataset` ([#841](https://github.com/catalyst-team/catalyst/pull/841))
- `global_*` counters in `Runner` ([#858](https://github.com/catalyst-team/catalyst/pull/858))
- EarlyStoppingCallback considers first epoch as bad ([#854](https://github.com/catalyst-team/catalyst/issues/854))
- annoying numpy warning ([#860](https://github.com/catalyst-team/catalyst/pull/860))
- `PeriodicLoaderCallback` overwrites best state ([#867](https://github.com/catalyst-team/catalyst/pull/867))
- `OneCycleLRWithWarmup` ([#851](https://github.com/catalyst-team/catalyst/issues/851))

## [20.06] - 2020-06-04

### Added

- `Mergify` ([#831](https://github.com/catalyst-team/catalyst/pull/831))
- `PerplexityMetricCallback` ([#819](https://github.com/catalyst-team/catalyst/pull/819))
- `PeriodicLoaderRunnerCallback` ([#818](https://github.com/catalyst-team/catalyst/pull/818))

### Changed

- docs structure were updated during ([#822](https://github.com/catalyst-team/catalyst/pull/822))
- `utils.process_components` moved from `utils.distributed` to `utils.components` ([#822](https://github.com/catalyst-team/catalyst/pull/822))
- `catalyst.core.state.State` merged to `catalyst.core.runner._Runner` ([#823](https://github.com/catalyst-team/catalyst/pull/823)) (backward compatibility included)
    - `catalyst.core.callback.Callback` now works directly with `catalyst.core.runner._Runner`
    - `state_kwargs` renamed to `stage_kwargs`

### Removed

-

### Fixed

- added missed dashes in docker perfixes ([#828](https://github.com/catalyst-team/catalyst/issues/828))
- handle empty loader in Runner ([#873](https://github.com/catalyst-team/catalyst/pull/873))


## [20.05.1] - 2020-05-23

### Added

- Circle loss implementation ([#802](https://github.com/catalyst-team/catalyst/pull/802))
- BatchBalanceSampler for metric learning and classification ([#806](https://github.com/catalyst-team/catalyst/pull/806))
- `CheckpointCallback`: new argument `load_on_stage_start` which accepts `str` and `Dict[str, str]` ([#797](https://github.com/catalyst-team/catalyst/pull/797))
- LanguageModelingDataset to catalyst\[nlp\] ([#808](https://github.com/catalyst-team/catalyst/pull/808))
- Extra counters for batches, loaders and epochs ([#809](https://github.com/catalyst-team/catalyst/pull/809))
- `TracerCallback` ([#789](https://github.com/catalyst-team/catalyst/pull/789))

### Changed

- `CheckpointCallback`: additional logic for argument `load_on_stage_end` - accepts `str` and `Dict[str, str]` ([#797](https://github.com/catalyst-team/catalyst/pull/797))
- counters names for batches, loaders and epochs ([#809](https://github.com/catalyst-team/catalyst/pull/809))
- `utils.trace_model`: changed logic - `runner` argument was changed to `predict_fn` ([#789](https://github.com/catalyst-team/catalyst/pull/789))
- redesigned `contrib.data` and `contrib.datasets` ([#820](https://github.com/catalyst-team/catalyst/pull/820))
- `catalyst.utils.meters` moved to `catalyst.tools` ([#820](https://github.com/catalyst-team/catalyst/pull/820))
- `catalyst.contrib.utils.tools.tensorboard` moved to `catalyst.contrib.tools` ([#820](https://github.com/catalyst-team/catalyst/pull/820))

### Removed

-

### Fixed

- device selection fix for [#798](https://github.com/catalyst-team/catalyst/issues/798) ([#815](https://github.com/catalyst-team/catalyst/pull/815))
- batch size counting fix for [#799](https://github.com/catalyst-team/catalyst/issues/799) and [#755](https://github.com/catalyst-team/catalyst/issues/755) issues ([#809](https://github.com/catalyst-team/catalyst/pull/809))


## [20.05] - 2020-05-07

### Added

- Added new docs and minimal examples ([#747](https://github.com/catalyst-team/catalyst/pull/747))
- Added experiment to registry ([#746](https://github.com/catalyst-team/catalyst/pull/746))
- Added examples with extra metrics ([#750](https://github.com/catalyst-team/catalyst/pull/750))
- Added VAE example ([#752](https://github.com/catalyst-team/catalyst/pull/752))
- Added gradient tracking ([#679](https://github.com/catalyst-team/catalyst/pull/679)
- Added dependabot ([#771](https://github.com/catalyst-team/catalyst/pull/771))
- Added new test for Config API ([#768](https://github.com/catalyst-team/catalyst/pull/768))
- Added Visdom logger ([#769](https://github.com/catalyst-team/catalyst/pull/769))
- Added new github actions and templates ([#777](https://github.com/catalyst-team/catalyst/pull/777))
- Added `save_n_best=0` support for CheckpointCallback ([#784](https://github.com/catalyst-team/catalyst/pull/784))
- Added new contrib modules for CV ([#793](https://github.com/catalyst-team/catalyst/pull/793))
- Added new github actions CI ([#791](https://github.com/catalyst-team/catalyst/pull/791))

### Changed

- Changed `Alchemy` dependency (from `alchemy-catalyst` to `alchemy`) ([#748](https://github.com/catalyst-team/catalyst/pull/748))
- Changed warnings logic ([#719](https://github.com/catalyst-team/catalyst/pull/719))
- Github actions CI was updated ([#754](https://github.com/catalyst-team/catalyst/pull/754))
- Changed default `num_epochs` to 1 for `State` ([#756](https://github.com/catalyst-team/catalyst/pull/756))
- Changed `state.batch_in`/`state.batch_out` to `state.input`/`state.output` ([#763](https://github.com/catalyst-team/catalyst/pull/763))
- Moved `torchvision` dependency from `catalyst` to `catalyst[cv]` ([#738](https://github.com/catalyst-team/catalyst/pull/738)))

### Removed

- GanRunner removed to Catalyst.GAN ([#760](https://github.com/catalyst-team/catalyst/pull/760))
- `monitoring_params` were removed ([#760](https://github.com/catalyst-team/catalyst/pull/760))

### Fixed

- Fixed docker dependencies ([$753](https://github.com/catalyst-team/catalyst/pull/753))
- Fixed `text2embeddding` script ([#722](https://github.com/catalyst-team/catalyst/pull/722))
- Fixed `utils/sys` exception ([#762](https://github.com/catalyst-team/catalyst/pull/762))
- Returned `detach` method ([#766](https://github.com/catalyst-team/catalyst/pull/766))
- Fixed timer division by zero ([#749](https://github.com/catalyst-team/catalyst/pull/749))
- Fixed minimal torch version ([#775](https://github.com/catalyst-team/catalyst/pull/775))
- Fixed segmentation tutorial ([#778](https://github.com/catalyst-team/catalyst/pull/778))
- Fixed Dockerfile dependency ([#780](https://github.com/catalyst-team/catalyst/pull/780))


## [20.04] - 2020-04-06

### Added


### Changed

-

### Removed

-

### Fixed

-


## [YY.MM.R] - YYYY-MM-DD

### Added

-

### Changed

-

### Removed

-

### Fixed

-<|MERGE_RESOLUTION|>--- conflicted
+++ resolved
@@ -9,15 +9,8 @@
 ### Added
 
 - added `pre-commit` hook to run codestyle checker on commit ([#1257](https://github.com/catalyst-team/catalyst/pull/1257))
-<<<<<<< HEAD
-<<<<<<< HEAD
-=======
 - `on publish` github action for docker and docs added [#1260](https://github.com/catalyst-team/catalyst/pull/1260)
->>>>>>> 986b419f
 - Barlow twins loss ([#1259](https://github.com/catalyst-team/catalyst/pull/1259))
-=======
-- `on publish` github action for docker and docs added [#1260](https://github.com/catalyst-team/catalyst/pull/1260)
->>>>>>> ede122d8 (`on deploy` action update (#1260))
 
 ### Changed
 
