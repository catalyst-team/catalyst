--- conflicted
+++ resolved
@@ -14,10 +14,6 @@
 
 ### Changed
 
-<<<<<<< HEAD
-
-- fixed bug with saving experiment and runner parameters to config#1003
-=======
 - ([#1002](https://github.com/catalyst-team/catalyst/pull/1002))
     - ``tensorboard, ipython, matplotlib, pandas, scikit-learn`` moved to optional requirements
     - ``PerplexityMetricCallback`` moved to ``catalyst.callbacks`` from ``catalyst.contrib.callbacks``
@@ -28,7 +24,8 @@
     - ``catalyst.utils``, ``catalyst.data.utils`` and ``catalyst.contrib.utils`` restructured
     - ``ReaderSpec`` renamed to ``IReader``
     - ``SupervisedExperiment`` renamed to ``AutoCallbackExperiment``
->>>>>>> 0a2afda0
+- ([#1003](https://github.com/catalyst-team/catalyst/pull/1003))
+    - saving config before initialization of experiments and runner
 
 ### Removed
 
