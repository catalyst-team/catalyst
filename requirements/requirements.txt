# Framework must-haves
numpy>=1.16.4
<<<<<<< HEAD
torch<=1.5
=======
torch>=1.1.0,<=1.5.1
>>>>>>> c5212638
tqdm>=4.33.0
PyYAML

# packaging
packaging
deprecation

# wizard
ipython

# logging
tensorboard>=1.14.0
tensorboardX
# crc32c>=1.7
plotly>=4.1.0

# Used in scripts  -> contrib (?)
matplotlib
pandas>=0.22
scikit-learn>=0.20
GitPython>=3.1.1<|MERGE_RESOLUTION|>--- conflicted
+++ resolved
@@ -1,10 +1,6 @@
 # Framework must-haves
 numpy>=1.16.4
-<<<<<<< HEAD
-torch<=1.5
-=======
 torch>=1.1.0,<=1.5.1
->>>>>>> c5212638
 tqdm>=4.33.0
 PyYAML
 
