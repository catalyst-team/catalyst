name: catalyst
# <- standard block end ->
on:
  push:
    branches:
      - master
  pull_request:
    branches:
      - develop
      - master


jobs:
  build:
    name: dl-cpu-core
    runs-on: ${{ matrix.os }}
    strategy:
      fail-fast: false
      # max-parallel: 6
      matrix:
        os: [ubuntu-18.04, macOS-10.15]  # windows-2019,
        python-version: [3.6, 3.7, 3.8]
        requirements: ['minimal', 'latest']
        exclude:
          # pypi problems
          - python-version: 3.8
            requirements: 'minimal'
          - python-version: 3.7
            requirements: 'minimal'
          # pickle problems
          - python-version: 3.8
            os: macOS-10.15
          - python-version: 3.6
            os: macOS-10.15

    timeout-minutes: 30
    steps:
      - uses: actions/checkout@v2

      - name: set up Python ${{ matrix.python-version }}
        uses: actions/setup-python@v2
        with:
          python-version: ${{ matrix.python-version }}

      # https://github.com/pytorch/pytorch/issues/20030
      - name: Setup macOS
        if: startsWith(runner.os, 'macOS')
        run: |
          brew install libomp
          brew install gnu-sed

      - name: set minimal dependencies
        if: matrix.requirements == 'minimal'
        run: |
          python -c "req = open('./requirements/requirements.txt').read().replace('>', '=') ; open('./requirements/requirements.txt', 'w').write(req)"
          python -c "req = open('./requirements/requirements-cv.txt').read().replace('>', '=') ; open('./requirements/requirements-cv.txt', 'w').write(req)"
          python -c "req = open('./requirements/requirements-nlp.txt').read().replace('>', '=') ; open('./requirements/requirements-nlp.txt', 'w').write(req)"

      # https://github.com/actions/cache/blob/master/examples.md
      # Note: This uses an internal pip API and may not always work
      # https://github.com/actions/cache/blob/master/examples.md#multiple-oss-in-a-workflow
      - name: get pip cache dir
        id: pip-cache
        run: |
          python -c "from pip._internal.locations import USER_CACHE_DIR; print('::set-output name=dir::' + USER_CACHE_DIR)"

      - name: pip cache
        uses: actions/cache@v2
        with:
          path: ${{ steps.pip-cache.outputs.dir }}
          key: ${{ runner.os }}-${{ matrix.python-version }}-${{ matrix.requirements }}-pip-${{ hashFiles('./requirements/requirements.txt') }}-${{ hashFiles('./tests/requirements.txt') }}
          restore-keys: |
            ${{ runner.os }}-${{ matrix.python-version }}-${{ matrix.requirements }}-pip-

      - name: install dependencies
        run: |
          # python -m pip install --upgrade --user pip
          pip install -r ./requirements/requirements.txt -r ./tests/requirements.txt --quiet --find-links https://download.pytorch.org/whl/cpu/torch_stable.html --upgrade-strategy only-if-needed
          python --version
          pip --version
          pip list
        shell: bash
# <- standard block end ->

      # https://github.com/actions/cache
      - name: cache data - isbi
        id: cache-isbi
        uses: actions/cache@v2
        with:
          path: data/isbi
          key: isbi-data

      - name: data - isbi
        if: steps.cache-isbi.outputs.cache-hit != 'true'
        run: |
          mkdir -p data
          bash bin/scripts/download-gdrive 1N82zh0kzmnzqRvUyMgVOGsCoS1kHf3RP ./data/isbi.tar.gz
          tar -xf ./data/isbi.tar.gz -C ./data/

      - name: cache data - MNIST
        id: cache-mnist
        uses: actions/cache@v2
        with:
          path: data/MNIST
          key: MNIST-data

      - name: data - MNIST
        if: steps.cache-mnist.outputs.cache-hit != 'true'
        run: |
          mkdir -p data
          bash bin/scripts/download-gdrive 1D_sz7bQSSBDQKNUMSEniXHc9_jHP4EXO ./data/MNIST.zip
          unzip -qqo ./data/MNIST.zip -d ./data

      - name: check examples
<<<<<<< HEAD
        run: |
          (set -e; for f in ./bin/tests/check_dl_core*.sh; do USE_APEX="0" CUDA_VISIBLE_DEVICES="" bash "$f"; done)
          (set -e; for f in ./bin/tests/check_dl_ml*.sh; do USE_APEX="0" CUDA_VISIBLE_DEVICES="" bash "$f"; done)
=======
        env:
          REQUIREMENTS: ${{ matrix.requirements }}
        run: (set -e; for f in ./bin/tests/check_dl_core*.sh; do USE_APEX="0" CUDA_VISIBLE_DEVICES="" bash "$f"; done)
>>>>>>> e0be1184
<|MERGE_RESOLUTION|>--- conflicted
+++ resolved
@@ -112,12 +112,8 @@
           unzip -qqo ./data/MNIST.zip -d ./data
 
       - name: check examples
-<<<<<<< HEAD
+        env:
+          REQUIREMENTS: ${{ matrix.requirements }}
         run: |
           (set -e; for f in ./bin/tests/check_dl_core*.sh; do USE_APEX="0" CUDA_VISIBLE_DEVICES="" bash "$f"; done)
-          (set -e; for f in ./bin/tests/check_dl_ml*.sh; do USE_APEX="0" CUDA_VISIBLE_DEVICES="" bash "$f"; done)
-=======
-        env:
-          REQUIREMENTS: ${{ matrix.requirements }}
-        run: (set -e; for f in ./bin/tests/check_dl_core*.sh; do USE_APEX="0" CUDA_VISIBLE_DEVICES="" bash "$f"; done)
->>>>>>> e0be1184
+          (set -e; for f in ./bin/tests/check_dl_ml*.sh; do USE_APEX="0" CUDA_VISIBLE_DEVICES="" bash "$f"; done)