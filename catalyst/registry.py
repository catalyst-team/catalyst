--- conflicted
+++ resolved
@@ -13,50 +13,6 @@
 
     r.add_from_module(t, prefix=["catalyst.", "C."])
 
-<<<<<<< HEAD
-    try:
-        import albumentations as m
-
-        r.add_from_module(m, prefix=["A.", "albu.", "albumentations."])
-
-        from albumentations import pytorch as p
-
-        r.add_from_module(p, prefix=["A.", "albu.", "albumentations."])
-
-        from catalyst.contrib.data.cv.transforms import albumentations as t
-
-        r.add_from_module(t, prefix=["catalyst.", "C."])
-    except ImportError as ex:
-        if SETTINGS.albumentations_required:
-            logger.warning(
-                "albumentations not available, to install albumentations, "
-                "run `pip install albumentations`."
-            )
-            raise ex
-
-    try:
-        from kornia import augmentation as k
-
-        r.add_from_module(k, prefix=["kornia."])
-
-        from catalyst.contrib.data.cv.transforms import kornia as t
-
-        r.add_from_module(t, prefix=["catalyst.", "C."])
-    except ImportError as ex:
-        if SETTINGS.kornia_required:
-            logger.warning("kornia not available, to install kornia, " "run `pip install kornia`.")
-            raise ex
-    except UnsupportedNodeError as ex:
-        logger.warning(
-            "kornia has requirement torch>=1.5.0, probably you have"
-            " an old version of torch which is incompatible.\n"
-            "To update pytorch, run `pip install -U 'torch>=1.5.0'`."
-        )
-        if SETTINGS.kornia_required:
-            raise ex
-
-=======
->>>>>>> e7b802a7
 
 REGISTRY.late_add(_transforms_loader)
 
