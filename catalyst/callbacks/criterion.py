--- conflicted
+++ resolved
@@ -1,8 +1,3 @@
-<<<<<<< HEAD
-import torch.cuda.amp as amp
-
-=======
->>>>>>> e7b802a7
 from catalyst.core.callback import Callback, CallbackNode, CallbackOrder
 from catalyst.core.runner import IRunner
 from catalyst.metrics.additive import AdditiveValueMetric
@@ -11,17 +6,10 @@
 
 class ICriterionCallback(Callback):
     """Criterion callback interface, abstraction over criterion step."""
-<<<<<<< HEAD
 
     pass
 
 
-=======
-
-    pass
-
-
->>>>>>> e7b802a7
 # @TODO: add KV support
 class CriterionCallback(ICriterionCallback):
     def __init__(
