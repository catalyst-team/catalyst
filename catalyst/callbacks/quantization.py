from typing import Dict, Optional, TYPE_CHECKING, Union
from pathlib import Path

import torch

from catalyst.core import Callback, CallbackNode, CallbackOrder
from catalyst.utils import quantize_model

if TYPE_CHECKING:
    from catalyst.core import IRunner


class QuantizationCallback(Callback):
    """
    Callback for model quantiztion.

    Args:
        logdir: path to folder for saving
        filename: filename
<<<<<<< HEAD
        qconfig_spec (Dict, optional): quantization config in PyTorch format.
            Defaults to None.
        dtype (Union[str, Optional[torch.dtype]], optional):
            Type of weights after quantization.
            Defaults to "qint8".

    Example:
        .. code-block:: python

            import os

            import torch
            from torch import nn
            from torch.utils.data import DataLoader

            from catalyst import dl
            from catalyst.data.transforms import ToTensor
            from catalyst.contrib.datasets import MNIST
            from catalyst.contrib.nn.modules import Flatten

            loaders = {
                "train": DataLoader(
                    MNIST(os.getcwd(),
                    train=False,
                    download=True,
                    transform=ToTensor()),
                    batch_size=32,
                ),
                "valid": DataLoader(
                    MNIST(os.getcwd(),
                    train=False,
                    download=True,
                    transform=ToTensor()),
                    batch_size=32,
                ),
            }

            model = nn.Sequential(Flatten(), nn.Linear(784, 512), nn.ReLU(), nn.Linear(512, 10))
            criterion = nn.CrossEntropyLoss()
            optimizer = torch.optim.Adam(model.parameters(), lr=1e-2)
            runner = dl.SupervisedRunner()
            runner.train(
                model=model,
                callbacks=[dl.QuantizationCallback(logdir="./logs")],
                loaders=loaders,
                criterion=criterion,
                optimizer=optimizer,
                num_epochs=1,
                logdir="./logs",
            )
=======
        qconfig_spec (Dict, optional): quantization config in PyTorch format. Defaults to None.
        dtype (Union[str, Optional[torch.dtype]], optional): Type of weights after quantization.
            Defaults to "qint8".
>>>>>>> 9c2bdda3
    """

    def __init__(
        self,
        logdir: Union[str, Path] = None,
        filename: str = "quantized.pth",
        qconfig_spec: Dict = None,
        dtype: Union[str, Optional[torch.dtype]] = "qint8",
    ):
<<<<<<< HEAD
        """
        Callback for model quantiztion.

        Args:
            logdir: path to folder for saving
            filename: filename
            qconfig_spec (Dict, optional): quantization config in PyTorch format.
                Defaults to None.
            dtype (Union[str, Optional[torch.dtype]], optional):
                Type of weights after quantization.
                Defaults to "qint8".

        Example:
            .. code-block:: python

                import os

                import torch
                from torch import nn
                from torch.utils.data import DataLoader

                from catalyst import dl
                from catalyst.data.transforms import ToTensor
                from catalyst.contrib.datasets import MNIST
                from catalyst.contrib.nn.modules import Flatten

                loaders = {
                    "train": DataLoader(
                        MNIST(
                            os.getcwd(), train=False, download=True, transform=ToTensor()
                        ),
                        batch_size=32,
                    ),
                    "valid": DataLoader(
                        MNIST(
                            os.getcwd(), train=False, download=True, transform=ToTensor()
                        ),
                        batch_size=32,
                    ),
                }

                model = nn.Sequential(
                    Flatten(), nn.Linear(784, 512), nn.ReLU(), nn.Linear(512, 10)
                )
                criterion = nn.CrossEntropyLoss()
                optimizer = torch.optim.Adam(model.parameters(), lr=1e-2)
                runner = dl.SupervisedRunner()
                runner.train(
                    model=model,
                    callbacks=[dl.QuantizationCallback(logdir="./logs")],
                    loaders=loaders,
                    criterion=criterion,
                    optimizer=optimizer,
                    num_epochs=1,
                    logdir="./logs",
                )
        """
=======
        """Init."""
>>>>>>> 9c2bdda3
        super().__init__(
            order=CallbackOrder.ExternalExtra, node=CallbackNode.master
        )  # External Extra for applying
        # after CheckpointCallback; node master for saving.
        self.qconfig_spec = qconfig_spec
        self.dtype = dtype
        if logdir is not None:
            self.filename = Path(logdir) / filename
        else:
            self.filename = filename

    def on_stage_end(self, runner: "IRunner") -> None:
<<<<<<< HEAD
        model = runner.model.cpu()
        q_model = quantize_model(model.cpu(), qconfig_spec=self.qconfig_spec, dtype=self.dtype)
=======
        """Event handler."""
        q_model = quantize_model(runner.model, qconfig_spec=self.qconfig_spec, dtype=self.dtype)
>>>>>>> 9c2bdda3
        checkpoint = runner.engine.pack_checkpoint(model=q_model)
        runner.engine.save_checkpoint(checkpoint=checkpoint, path=self.filename)


__all__ = ["QuantizationCallback"]<|MERGE_RESOLUTION|>--- conflicted
+++ resolved
@@ -17,7 +17,6 @@
     Args:
         logdir: path to folder for saving
         filename: filename
-<<<<<<< HEAD
         qconfig_spec (Dict, optional): quantization config in PyTorch format.
             Defaults to None.
         dtype (Union[str, Optional[torch.dtype]], optional):
@@ -68,11 +67,6 @@
                 num_epochs=1,
                 logdir="./logs",
             )
-=======
-        qconfig_spec (Dict, optional): quantization config in PyTorch format. Defaults to None.
-        dtype (Union[str, Optional[torch.dtype]], optional): Type of weights after quantization.
-            Defaults to "qint8".
->>>>>>> 9c2bdda3
     """
 
     def __init__(
@@ -82,67 +76,7 @@
         qconfig_spec: Dict = None,
         dtype: Union[str, Optional[torch.dtype]] = "qint8",
     ):
-<<<<<<< HEAD
-        """
-        Callback for model quantiztion.
-
-        Args:
-            logdir: path to folder for saving
-            filename: filename
-            qconfig_spec (Dict, optional): quantization config in PyTorch format.
-                Defaults to None.
-            dtype (Union[str, Optional[torch.dtype]], optional):
-                Type of weights after quantization.
-                Defaults to "qint8".
-
-        Example:
-            .. code-block:: python
-
-                import os
-
-                import torch
-                from torch import nn
-                from torch.utils.data import DataLoader
-
-                from catalyst import dl
-                from catalyst.data.transforms import ToTensor
-                from catalyst.contrib.datasets import MNIST
-                from catalyst.contrib.nn.modules import Flatten
-
-                loaders = {
-                    "train": DataLoader(
-                        MNIST(
-                            os.getcwd(), train=False, download=True, transform=ToTensor()
-                        ),
-                        batch_size=32,
-                    ),
-                    "valid": DataLoader(
-                        MNIST(
-                            os.getcwd(), train=False, download=True, transform=ToTensor()
-                        ),
-                        batch_size=32,
-                    ),
-                }
-
-                model = nn.Sequential(
-                    Flatten(), nn.Linear(784, 512), nn.ReLU(), nn.Linear(512, 10)
-                )
-                criterion = nn.CrossEntropyLoss()
-                optimizer = torch.optim.Adam(model.parameters(), lr=1e-2)
-                runner = dl.SupervisedRunner()
-                runner.train(
-                    model=model,
-                    callbacks=[dl.QuantizationCallback(logdir="./logs")],
-                    loaders=loaders,
-                    criterion=criterion,
-                    optimizer=optimizer,
-                    num_epochs=1,
-                    logdir="./logs",
-                )
-        """
-=======
         """Init."""
->>>>>>> 9c2bdda3
         super().__init__(
             order=CallbackOrder.ExternalExtra, node=CallbackNode.master
         )  # External Extra for applying
@@ -155,13 +89,8 @@
             self.filename = filename
 
     def on_stage_end(self, runner: "IRunner") -> None:
-<<<<<<< HEAD
-        model = runner.model.cpu()
-        q_model = quantize_model(model.cpu(), qconfig_spec=self.qconfig_spec, dtype=self.dtype)
-=======
         """Event handler."""
-        q_model = quantize_model(runner.model, qconfig_spec=self.qconfig_spec, dtype=self.dtype)
->>>>>>> 9c2bdda3
+        q_model = quantize_model(runner.model.cpu(), qconfig_spec=self.qconfig_spec, dtype=self.dtype)
         checkpoint = runner.engine.pack_checkpoint(model=q_model)
         runner.engine.save_checkpoint(checkpoint=checkpoint, path=self.filename)
 
