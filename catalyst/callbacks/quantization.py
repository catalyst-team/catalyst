--- conflicted
+++ resolved
@@ -33,11 +33,7 @@
             from torch.utils.data import DataLoader
 
             from catalyst import dl
-<<<<<<< HEAD
-            from catalyst.data.transforms import ToTensor
-=======
             from catalyst.data import ToTensor
->>>>>>> 0efd545c
             from catalyst.contrib.datasets import MNIST
             from catalyst.contrib.nn.modules import Flatten
 
