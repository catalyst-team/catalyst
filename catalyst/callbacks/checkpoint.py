# @TODO: we still need to simplify the code here
# too many additional functions, etc
# could be refactored
from typing import Dict, Tuple, TYPE_CHECKING, Union
from collections import OrderedDict
import os
from pathlib import Path
import shutil

from catalyst.core.callback import Callback, CallbackNode, CallbackOrder
from catalyst.core.runner import IRunner
from catalyst.tools.metric_handler import MetricHandler
from catalyst.utils.config import save_config

if TYPE_CHECKING:
    from catalyst.core.runner import IRunner


def _save_checkpoint(
    checkpoint: Dict,
    runner: "IRunner",
    logdir: Union[Path, str],
    suffix: str,
    is_best: bool = False,
    is_last: bool = False,
    special_suffix: str = "",
) -> Union[Path, str]:
    """Saving checkpoint to a file.

    Args:
        checkpoint: data to save.
        logdir: directory where checkpoint
            should be stored.
        suffix: checkpoint file name.
        is_best: if ``True`` then also
            will be generated best checkpoint file.
        is_last: if ``True`` then also
            will be generated last checkpoint file.
        special_suffix: suffix to use for
            saving best/last checkpoints.
        save_fn: function to use for saving
            data to file, default is ``torch.save``

    Returns:
        path to saved checkpoint
    """
    os.makedirs(logdir, exist_ok=True)
    filename = f"{logdir}/{suffix}.pth"
    runner.engine.save_checkpoint(checkpoint, filename)
    if is_best:
        shutil.copyfile(filename, f"{logdir}/best{special_suffix}.pth")
    if is_last:
        shutil.copyfile(filename, f"{logdir}/last{special_suffix}.pth")
    return filename


def _load_checkpoint(*, filename, runner: "IRunner", load_full: bool = True) -> None:
    """
    Load checkpoint from a file.

    Arguments:
        filename: path to checkpoint
        runner: current runner
        load_full: if true (default) then will be performed
            loading states for criterion, optimizer and scheduler.
            File should contain keys required for
            loading model (``'model_state_dict'``),
            criterion (``'criterion_state_dict'``) (only for full load),
            optimizer (``'optimizer_state_dict'``),
            scheduler (``'scheduler_state_dict'``).

    Raises:
        FileNotFoundError: when file specified in ``filename``
            is not exist.
    """
    if not os.path.isfile(filename):
        raise FileNotFoundError(f"No checkpoint found at {filename}!")

    print(f"=> Loading checkpoint {filename}")
    checkpoint = runner.engine.load_checkpoint(filename)

    if not runner.stage_key.startswith("infer") and load_full:
        runner.global_epoch_step = checkpoint["global_epoch_step"]
        runner.global_batch_step = checkpoint["global_batch_step"]
        runner.global_sample_step = checkpoint["global_sample_step"]

    if load_full:
        runner.engine.unpack_checkpoint(
            checkpoint,
            model=runner.model,
            criterion=runner.criterion,
            optimizer=runner.optimizer,
            scheduler=runner.scheduler,
        )

        print(
<<<<<<< HEAD
            f"loaded state checkpoint {filename}."
=======
            f"full checkpoint {filename} loaded "
            f"(global epoch {checkpoint['global_epoch_step']}, "
            f"stage {checkpoint['stage_key']}, "
            f"epoch {checkpoint['stage_epoch_step']})"
>>>>>>> a0a637f3
        )
    else:
        runner.engine.unpack_checkpoint(checkpoint, model=runner.model)

        print(
            f"model checkpoint {filename} loaded "
            f"(global epoch {checkpoint['global_epoch_step']}, "
            f"stage {checkpoint['stage_key']}, "
            f"epoch {checkpoint['stage_epoch_step']})"
        )


def _get_required_files(logdir: str, load_map: Dict[str, str]) -> Dict[str, str]:
    """
    Generate required files for load model, criterion,
    scheduler, optimizer specified in ``load_map``.

    Expected that ``load_map`` contains keys:
    ``"model"``, ``"criterion"``, ``"optimizer"``, ``"scheduler"``.
    Otherwise an empty dict will be generated.

    Arguments:
        logdir: directory with logs
        load_map (Dict[str, str]): dict with specification
            what should be loaded

    Returns:
        Mapping from file to parts required from this file.
    """
    if load_map is None:
        return OrderedDict()

    default_states = {"best", "best_full", "last", "last_full"}
    required_full_checkpoint = ["criterion", "optimizer", "scheduler"]
    experiment_parts = ["model"] + required_full_checkpoint

    # keep required parts
    experiment_parts = list(filter(lambda part: part in load_map, experiment_parts))

    # avoid unnecessary loading
    if "model" in experiment_parts and len(experiment_parts) > 1:
        required_full_checkpoint.append("model")

    # mapping - <filename>: <list of parts to load from this file>
    required_files = OrderedDict()
    for part in experiment_parts:
        fname = load_map[part]
        required_full = fname.endswith("_full")
        # specified default state
        if fname in default_states:
            if part in required_full_checkpoint and not required_full:
                fname = fname + "_full"
            fname = f"{logdir}/{fname}.pth"
        # in other case specified path to checkpoint
        required_files[fname] = required_files.get(fname, []) + [part]
    return required_files


def _load_states_from_file_map(
    *, logdir: str, runner: "IRunner", load_map: Dict[str, str]
) -> None:
    """
    Load state of a model, criterion, optimizer, scheduler
    from files specified in ``load_map``.

    Arguments:
        runner: current runner
        load_map (Dict[str, str]): dict with mappings to load.
            Expected keys - ``'model'``, ``'criterion'``
            ``'optimizer'``, ``'scheduler'``, other keys will be
            ignored.
            Expected that values will be states (``'best'``,
            ``"best_full"``, ``"last"``, ``"last_full"``) or
            path to checkpoint.
            **NOTE:** for successful load criterion, optimizer,
            scheduler states required a full checkpoint.

    Raises:
        FileNotFoundError: when file/state specified in ``load_map``
            is not exist.
    """
    required_files = _get_required_files(logdir, load_map)

    for filename in required_files.keys():
        if not os.path.isfile(filename):
            raise FileNotFoundError(f"No checkpoint found at {filename}!")

    # extracting parts from files
    for filename, parts_to_load in required_files.items():
        print(f"=> Loading {', '.join(parts_to_load)} from {filename}")
        checkpoint = runner.engine.load_checkpoint(filename)
        to_unpack = {part: getattr(runner, part) for part in parts_to_load}
        runner.engine.unpack_checkpoint(checkpoint, **to_unpack)
        print(f"   loaded: {', '.join(parts_to_load)}")


def _load_runner(
    logdir: str, runner: "IRunner", mapping: Union[str, Dict[str, str]], load_full: bool = False,
) -> None:
    """
    Selects a loading method based on type of mapping.

    Args:
        runner: current runner
        mapping (str or dict): mapping to use for loading
        load_full: load a full model, used only
            when mapping type is string
    """
    if isinstance(mapping, str):
        if mapping in {"best", "best_full", "last", "last_full"}:
            checkpoint = f"{logdir}/{mapping}.pth"
        else:
            checkpoint = mapping
        _load_checkpoint(filename=checkpoint, runner=runner, load_full=load_full)
    elif isinstance(mapping, dict):
        _load_states_from_file_map(logdir=logdir, runner=runner, load_map=mapping)


class ICheckpointCallback(Callback):
    """Criterion callback interface, abstraction over checkpoint step."""

    pass


class CheckpointCallback(ICheckpointCallback):
    """Checkpoint callback to save/restore your model/criterion/optimizer/scheduler."""

    def __init__(
        self,
        logdir: str = None,
        # model selection info
        loader_key: str = None,
        metric_key: str = None,
        minimize: bool = None,
        min_delta: float = 1e-6,
        save_n_best: int = 1,
        # loading info
        load_on_stage_start: Union[str, Dict[str, str]] = None,
        load_on_stage_end: Union[str, Dict[str, str]] = None,
        # resume: str = None,
        # resume_dir: str = None,
        # checkpointer info
        metrics_filename: str = "_metrics.json",
        mode: str = "all",
        use_logdir_postfix: bool = False,
        use_runner_logdir: bool = False,
    ):
        """
        Args:
            save_n_best: number of best checkpoint to keep,
                if ``0`` then  store only last state of model and
                ``load_on_stage_end`` should be one of
                ``last`` or ``last_full``.
            resume: path to checkpoint to load
                and initialize runner state
            resume_dir: directory with checkpoints,
                if specified in combination with ``resume``
                than resume checkpoint will be loaded from ``resume_dir``
            metrics_filename: filename to save metrics
                in checkpoint folder.
                Must ends on ``.json`` or ``.yml``
            load_on_stage_start (str or Dict[str, str]): load specified
                state/model at stage start.

                If passed **string** then will be performed initialization from
                specified state (``best``/``best_full``/``last``/``last_full``)
                or checkpoint file.

                If passed **dict** then will be performed initialization only
                for specified parts - model, criterion, optimizer, scheduler.

                Example:

                    >>> # possible checkpoints to use:
                    >>> #   "best"/"best_full"/"last"/"last_full"
                    >>> #   or path to specific checkpoint
                    >>> to_load = {
                    >>>    "model": "path/to/checkpoint.pth",
                    >>>    "criterion": "best",
                    >>>    "optimizer": "last_full",
                    >>>    "scheduler": "best_full",
                    >>> }
                    >>> CheckpointCallback(load_on_stage_start=to_load)

                All other keys instead of ``"model"``, ``"criterion"``,
                ``"optimizer"`` and ``"scheduler"`` will be ignored.

                If ``None`` or an empty dict (or dict without mentioned
                above keys) then no action is required at stage start and:

                - Config API - will be used best state of model
                - Notebook API - no action will be performed (will be
                  used the last state)

                **NOTE:** Loading will be performed on all stages except first.

                **NOTE:** Criterion, optimizer and scheduler are optional keys
                and should be loaded from full checkpoint.

                Model state can be loaded from any checkpoint.

                When dict contains keys for model and some other part
                (for example ``{"model": "last", "optimizer": "last"}``)
                and they match in prefix (``"best"`` and
                ``"best_full"``) then will be loaded full checkpoint
                because it contains required states.
            load_on_stage_end (str or Dict[str, str]): load specified
                state/model at stage end.

                If passed **string** then will be performed initialization from
                specified state (``best``/``best_full``/``last``/``last_full``)
                or checkpoint file.

                If passed **dict** then will be performed initialization only
                for specified parts - model, criterion, optimizer, scheduler.
                Logic for dict is the same as for ``load_on_stage_start``.

                If ``None`` then no action is required at stage end
                and will be used the last runner.

                **NOTE:** Loading will be performed always at stage end.
        """
        super().__init__(order=CallbackOrder.external, node=CallbackNode.all)
        possible_states = {
            None,
            "best",
            "last",
            "best_full",
            "last_full",
        }
        assert save_n_best >= 0
        if save_n_best == 0:
            assert load_on_stage_end in (None, "last", "last_full")
        if isinstance(load_on_stage_start, str):
            assert load_on_stage_start in possible_states
        if isinstance(load_on_stage_end, str):
            assert load_on_stage_end in possible_states
        # if resume_dir is not None:
        #     assert resume is not None

        if loader_key is not None or metric_key is not None:
            assert loader_key is not None and metric_key is not None, (
                "For checkpoint selection `CheckpointCallback` "
                "requires both `loader_key` and `metric_key` specified."
            )
            self._use_model_selection = True
            self.minimize = minimize if minimize is not None else True  # loss-oriented selection
        else:
            self._use_model_selection = False
            self.minimize = False  # epoch-num-oriented selection

        assert mode in (
            "all",
            "full",
            "model",
        ), "`CheckpointCallback` could work only in `all`, `full` or `model` modes."

        # checkpointer info
        self.logdir = logdir
        self.mode = mode
        self.metrics_filename = metrics_filename
        self.use_logdir_postfix = use_logdir_postfix
        self.use_runner_logdir = use_runner_logdir
        assert (
            self.logdir is not None or self.use_runner_logdir
        ), "CheckpointCallback requires specified `logdir`"

        # model selection info
        self.loader_key = loader_key
        self.metric_key = metric_key
        self.is_better = MetricHandler(minimize=minimize, min_delta=min_delta)
        self.save_n_best = save_n_best
        # list with topN metrics [(score, filepath, stage_key, stage_epoch_step, epoch metrics)]
        self.top_best_metrics = []
        self.best_score = None

        # loading info
        self.load_on_stage_start = load_on_stage_start
        self.load_on_stage_end = load_on_stage_end
        # self.resume = resume
        # self.resume_dir = resume_dir

    def _pack_checkpoint(self, runner: "IRunner"):
        checkpoint = runner.engine.pack_checkpoint(
            model=runner.model,
            criterion=runner.criterion,
            optimizer=runner.optimizer,
            scheduler=runner.scheduler,
            # experiment info
            experiment_key=runner.run_key,
            global_epoch_step=runner.global_epoch_step,
            global_batch_step=runner.global_batch_step,
            global_sample_step=runner.global_sample_step,
            # stage info
            stage_key=runner.stage_key,
            stage_epoch_step=runner.stage_epoch_step,
            stage_batch_step=runner.stage_batch_step,
            stage_sample_step=runner.stage_sample_step,
            # epoch info
            epoch_metrics={k: dict(v) for k, v in runner.epoch_metrics.items()},
            # loader info
            loader_key=runner.loader_key,
            loader_batch_step=runner.loader_batch_step,
            loader_sample_step=runner.loader_sample_step,
            # checkpointer info
            checkpointer_loader_key=self.loader_key,
            checkpointer_metric_key=self.metric_key,
            checkpointer_minimize=self.minimize,
        )
        return checkpoint

    def _save_checkpoint(
        self, runner: IRunner, checkpoint: Dict, is_best: bool, is_last: bool
    ) -> str:
        """
        Saves checkpoints: full with model/criterion/optimizer/scheduler
        and truncated with model only.
        """
        logdir = Path(f"{self.logdir}/")
        suffix = f"{runner.stage_key}.{runner.stage_epoch_step}"
        checkpoint_path = None

        if self.mode in ("all", "full"):
            checkpoint_path = _save_checkpoint(
                runner=runner,
                logdir=logdir,
                checkpoint=checkpoint,
                suffix=f"{suffix}_full",
                is_best=is_best,
                is_last=is_last,
                special_suffix="_full",
            )
        if self.mode in ("all", "model"):
            exclude = ["criterion", "optimizer", "scheduler"]
            checkpoint_path = _save_checkpoint(
                runner=runner,
                checkpoint={
                    key: value
                    for key, value in checkpoint.items()
                    if all(z not in key for z in exclude)
                },
                logdir=logdir,
                suffix=suffix,
                is_best=is_best,
                is_last=is_last,
            )
        return checkpoint_path

    def _truncate_checkpoints(self) -> None:
        self.top_best_metrics = sorted(
            self.top_best_metrics, key=lambda x: x[0], reverse=not self.minimize,
        )
        if len(self.top_best_metrics) > self.save_n_best:
            last_item = self.top_best_metrics.pop(-1)
            last_filepath = Path(last_item[1])
            last_filepaths = last_filepath.parent.glob(last_filepath.name.replace(".pth", "*"))
            for filepath in last_filepaths:
                os.remove(filepath)

    def _prepare_metrics_log(self, last_epoch_score: float, last_epoch_metrics: Dict) -> Dict:
        top_best_checkpoints = [
            (Path(filepath).stem, {**epoch_metrics, **{"_score_": score}})
            for (score, filepath, _, _, epoch_metrics) in self.top_best_metrics
        ]
        if self.save_n_best > 0:
            best_epoch_score = top_best_checkpoints[0][0]
            best_epoch_metrics = top_best_checkpoints[0][-1]
            metrics = [
                ("best", {**best_epoch_metrics, **{"_score_": best_epoch_score}}),
                ("last", {**last_epoch_metrics, **{"_score_": last_epoch_score}}),
            ] + top_best_checkpoints
        else:
            metrics = [("last", {**last_epoch_metrics, **{"_score_": last_epoch_score},},)]
        return OrderedDict(metrics)

    def on_stage_start(self, runner: "IRunner") -> None:
        """Setup model for stage.

        .. note::

            If CheckpointCallback initialized with
            ``resume`` (as path to checkpoint file)
            or ``resume`` (as filename)
            and ``resume_dir`` (as directory with file)
            then will be performed loading checkpoint.

        Args:
            runner: current runner
        """
        # @TODO: very tricky hack
        if self.logdir is None and self.use_runner_logdir:
            self.logdir = getattr(runner, "_logdir", None)
            if self.use_logdir_postfix:
                self.logdir = os.path.join(self.logdir, "checkpoints")

    #
    #     if getattr(runner, "resume", None) is not None:
    #         self.resume = runner.resume
    #         runner.resume = None
    #     elif getattr(runner, "autoresume", None) is not None:
    #         self.resume_dir = runner.logdir / "checkpoints"
    #         self.resume = f"{runner.autoresume}_full.pth"
    #         runner.autoresume = None
    #
    #     for key in self._keys_from_runner:
    #         value = getattr(runner, key, None)
    #         if value is not None:
    #             setattr(self, key, value)
    #
    #     if self.resume_dir is not None:
    #         self.resume = str(self.resume_dir) + "/" + str(self.resume)
    #
    #     if self.resume is not None:
    #         _load_runner(logdir=self.logdir, runner=runner, mapping=self.resume, load_full=True)
    #         self.resume = None
    #     else:
    #         checkpoint_exists = False
    #         need_load_full = False
    #         if isinstance(self.load_on_stage_start, str):
    #             checkpoint_exists = os.path.isfile(f"{self.logdir}/{self.load_on_stage_start}.pth")
    #             need_load_full = self.load_on_stage_start.endswith("full")
    #         elif isinstance(self.load_on_stage_start, dict):
    #             required_files = _get_required_files(self.logdir, self.load_on_stage_start).keys()
    #             checkpoint_exists = all(os.path.isfile(file) for file in required_files)
    #
    #         if self.load_on_stage_start is not None and checkpoint_exists:
    #             _load_runner(
    #                 logdir=self.logdir,
    #                 runner=runner,
    #                 mapping=self.load_on_stage_start,
    #                 load_full=need_load_full,
    #             )

    def on_epoch_end(self, runner: "IRunner") -> None:
        """
        Collect and save checkpoint after epoch.

        Args:
            runner: current runner
        """
        if runner.stage_key.startswith("infer"):
            return

        if self._use_model_selection:
            # score model based on the specified metric
            score = runner.epoch_metrics[self.loader_key][self.metric_key]
        else:
            # score model based on epoch number
            score = runner.global_epoch_step

        is_best = False
        if self.best_score is None or self.is_better(score, self.best_score):
            self.best_score = score
            is_best = True

        if self.save_n_best > 0:
            # pack checkpoint
            checkpoint = self._pack_checkpoint(runner)
            # save checkpoint
            checkpoint_path = self._save_checkpoint(
                runner=runner, checkpoint=checkpoint, is_best=is_best, is_last=True,
            )
            # add metrics to records
            metrics_record = (
                float(score),
                checkpoint_path,
                runner.stage_key,
                runner.stage_epoch_step,
                dict(runner.epoch_metrics),
            )
            self.top_best_metrics.append(metrics_record)
            # truncate checkpoints
            self._truncate_checkpoints()
            # save checkpoint metrics
            metrics_log = self._prepare_metrics_log(float(score), dict(runner.epoch_metrics))
            save_config(metrics_log, f"{self.logdir}/{self.metrics_filename}")

    def on_stage_end(self, runner: "IRunner") -> None:
        """
        Show information about best checkpoints during the stage and
        load model specified in ``load_on_stage_end``.

        Args:
            runner: current runner
        """
        if runner.stage_key.startswith("infer"):
            return

        # let's log Top-N base metrics
        log_message = "Top best models:\n"
        # store latest state
        if self.save_n_best == 0:
            score = runner.epoch_metrics[self.loader_key][self.metric_key]
            # pack checkpoint
            checkpoint = self._pack_checkpoint(runner)
            # save checkpoint
            checkpoint_path = self._save_checkpoint(
                runner=runner,
                checkpoint=checkpoint,
                is_best=True,  # will duplicate current (last) as best
                is_last=False,  # don't need that because current state is last
            )
            # add metrics to records
            # save checkpoint metrics
            metrics_log = self._prepare_metrics_log(float(score), dict(runner.epoch_metrics))
            save_config(metrics_log, f"{self.logdir}/{self.metrics_filename}")
            log_message += f"{checkpoint_path}\t{score:3.4f}"
        else:
            log_message += "\n".join(
                [f"{filepath}\t{score:3.4f}" for score, filepath, _, _, _ in self.top_best_metrics]
            )
        print(log_message)

        # let's load runner state (model, criterion, optimizer, scheduler) if required
        not_required_load_states = {"last", "last_full"}
        if (
            isinstance(self.load_on_stage_end, str)
            and self.load_on_stage_end not in not_required_load_states
            and self.save_n_best > 0
        ):
            need_load_full = (
                self.load_on_stage_end.endswith("full")
                if isinstance(self.load_on_stage_end, str)
                else False
            )
            _load_runner(
                logdir=self.logdir,
                runner=runner,
                mapping=self.load_on_stage_end,
                load_full=need_load_full,
            )
        elif isinstance(self.load_on_stage_end, dict) and self.save_n_best > 0:
            to_load = {
                k: v
                for k, v in self.load_on_stage_end.items()
                if v not in not_required_load_states
            }
            _load_runner(logdir=self.logdir, runner=runner, mapping=to_load)


__all__ = ["ICheckpointCallback", "CheckpointCallback"]<|MERGE_RESOLUTION|>--- conflicted
+++ resolved
@@ -94,14 +94,7 @@
         )
 
         print(
-<<<<<<< HEAD
             f"loaded state checkpoint {filename}."
-=======
-            f"full checkpoint {filename} loaded "
-            f"(global epoch {checkpoint['global_epoch_step']}, "
-            f"stage {checkpoint['stage_key']}, "
-            f"epoch {checkpoint['stage_epoch_step']})"
->>>>>>> a0a637f3
         )
     else:
         runner.engine.unpack_checkpoint(checkpoint, model=runner.model)
