--- conflicted
+++ resolved
@@ -103,7 +103,6 @@
         return metric
 
     def on_loader_start(self, runner: "IRunner"):
-<<<<<<< HEAD
         """
         On loader start action.
 
@@ -114,25 +113,12 @@
             ValueError: if dataset that contains accumulative data
                 is not a QueryGalleryDataset
         """
-        dataset = runner.loaders[runner.loader_name].dataset
+        dataset = runner.loaders[runner.loader_key].dataset
         if not isinstance(dataset, QueryGalleryDataset):
             raise ValueError(
                 "CMCScoreCallback should be used with QueryGalleryDataset."
             )
         super().on_loader_start(runner=runner)
-=======
-        """On loader start action"""
-        dataset = runner.loaders[runner.loader_key].dataset
-        assert isinstance(dataset, QueryGalleryDataset)
-        self._query_size = dataset.query_size
-        self._gallery_size = dataset.gallery_size
-        self._query_labels = torch.empty(self._query_size, dtype=torch.long)
-        self._gallery_labels = torch.empty(
-            self._gallery_size, dtype=torch.long
-        )
-        self._gallery_idx = 0
-        self._query_idx = 0
->>>>>>> 13552bfe
 
 
 class ReidCMCScoreCallback(LoaderMetricCallback):
@@ -244,7 +230,7 @@
             ValueError: if dataset that contains accumulative data
                 is not a QueryGalleryDataset
         """
-        dataset = runner.loaders[runner.loader_name].dataset
+        dataset = runner.loaders[runner.loader_key].dataset
         if not isinstance(dataset, QueryGalleryDataset):
             raise ValueError(
                 "ReidCMCScoreCallback should be used with QueryGalleryDataset."
