--- conflicted
+++ resolved
@@ -26,336 +26,12 @@
         self.target_key = target_key
         self.log_on_batch = log_on_batch
 
-<<<<<<< HEAD
-class IBatchMetricCallback(IMetricCallback):
-    """
-    Batch-based metric callback.
-    Computes metric on batch and saves for logging.
-    """
-
-    def on_batch_end(self, runner: "IRunner") -> None:
-        """Computes metrics and add them to batch metrics."""
-        metrics = self._compute_metric(runner.output, runner.input)
-        metrics = self._process_computed_metric(metrics)
-        runner.batch_metrics.update(**metrics)
-
-
-class ILoaderMetricCallback(IMetricCallback):
-    """
-    Loader-based metric callback.
-    Stores input/output values during loaders run
-    and computes metric in the end.
-    """
-
-    def __init__(self, **kwargs):
-        """Init.
-
-        Args:
-            **kwargs: `IMetricCallback` params.
-        """
-        super().__init__(**kwargs)
-
-        self.input = defaultdict(lambda: [])
-        self.output = defaultdict(lambda: [])
-
-    def on_loader_start(self, runner: "IRunner"):
-        """Reinitialises internal storage."""
-        self.input = defaultdict(lambda: [])
-        self.output = defaultdict(lambda: [])
-
-    def on_batch_end(self, runner: "IRunner") -> None:
-        """Stores new input/output for the metric computation."""
-        output = self._get_output(runner.output, self.output_key)
-        input = self._get_input(runner.input, self.input_key)
-
-        for data, storage in zip((input, output), (self.input, self.output)):
-            if isinstance(data, dict):
-                for key, value in data.items():
-                    storage[key].append(value.detach().cpu().numpy())
-            else:
-                storage["_data"].append(data.detach().cpu().numpy())
-
-    def on_loader_end(self, runner: "IRunner"):
-        """Computes loader-based metric.
-
-        Args:
-            runner: current runner
-        """
-        input = {
-            key: torch.from_numpy(np.concatenate(self.input[key], axis=0))
-            for key in self.input
-        }
-        output = {
-            key: torch.from_numpy(np.concatenate(self.output[key], axis=0))
-            for key in self.output
-        }
-
-        input = {self.input_key: input["_data"]} if len(input) == 1 else input
-        output = (
-            {self.output_key: output["_data"]} if len(output) == 1 else output
-        )
-
-        metrics = self._compute_metric(output, input)
-        metrics = self._process_computed_metric(metrics)
-        runner.loader_metrics.update(**metrics)
-
-
-class BatchMetricCallback(IBatchMetricCallback):
-    """A callback that returns single metric on `runner.on_batch_end`."""
-
-    def __init__(
-        self,
-        prefix: str,
-        metric_fn: Callable,
-        input_key: Union[str, List[str], Dict[str, str]] = "targets",
-        output_key: Union[str, List[str], Dict[str, str]] = "logits",
-        multiplier: float = 1.0,
-        **metric_kwargs,
-    ):
-        """Init.
-
-        Args:
-            prefix: key prefix to store computed
-                batch/loader/epoch metrics
-            input_key: input key to use for metric calculation;
-                specifies our `y_true`
-            output_key: output key to use for metric calculation;
-                specifies our `y_pred`
-            multiplier: scalar for metric reweighting
-            **metrics_kwargs: extra metric params
-                to pass for metric computation
-        """
-        # @TODO:
-        # - add ~(transform: Callable = lambda x: x) for runner
-        # - add ~(transform: Callable = lambda x: x) for metrics output
-        super().__init__(
-            prefix=prefix,
-            input_key=input_key,
-            output_key=output_key,
-            multiplier=multiplier,
-            **metric_kwargs,
-        )
-        self.metric = metric_fn
-
-    @property
-    def metric_fn(self):
-        """Specifies used metric function."""
-        return self.metric
-
-
-class LoaderMetricCallback(ILoaderMetricCallback):
-    """A callback that returns single metric on `runner.on_batch_end`."""
-
-    def __init__(
-        self,
-        prefix: str,
-        metric_fn: Callable,
-        input_key: Union[str, List[str], Dict[str, str]] = "targets",
-        output_key: Union[str, List[str], Dict[str, str]] = "logits",
-        multiplier: float = 1.0,
-        **metric_kwargs,
-    ):
-        """Init.
-
-        Args:
-            prefix: key prefix to store computed
-                batch/loader/epoch metrics
-            input_key: input key to use for metric calculation;
-                specifies our `y_true`
-            output_key: output key to use for metric calculation;
-                specifies our `y_pred`
-            multiplier: scalar for metric reweighting
-            **metrics_kwargs: extra metric params
-                to pass for metric computation
-        """
-        super().__init__(
-            prefix=prefix,
-            input_key=input_key,
-            output_key=output_key,
-            multiplier=multiplier,
-            **metric_kwargs,
-        )
-        self.metric = metric_fn
-
-    @property
-    def metric_fn(self):
-        """Specifies used metric function."""
-        return self.metric
-
-
-class MetricAggregationCallback(Callback):
-    """A callback to aggregate several metrics in one value."""
-
-    def __init__(
-        self,
-        prefix: str,
-        metrics: Union[str, List[str], Dict[str, float]] = None,
-        mode: str = "mean",
-        scope: str = "batch",
-        multiplier: float = 1.0,
-    ) -> None:
-        """
-        Args:
-            prefix: new key for aggregated metric.
-            metrics (Union[str, List[str], Dict[str, float]]): If not None,
-                it aggregates only the values from the metric by these keys.
-                for ``weighted_sum`` aggregation it must be a Dict[str, float].
-            mode: function for aggregation.
-                Must be either ``sum``, ``mean`` or ``weighted_sum`` or user's
-                function to aggregate metrics. This function must get dict of
-                metrics and runner and return aggregated metric. It can be
-                useful for complicated fine tuning with different losses that
-                depends on epochs and loader or something also
-            scope: type of metric. Must be either ``batch``, ``loader`` or
-                ``epoch``
-            multiplier: scale factor for the aggregated metric.
-
-        Examples:
-            Loss depends on epoch(Note that all loss functions that are used
-            in the aggregation function must be defined.)
-
-            >>> from catalyst.dl import MetricAggregationCallback
-            >>>
-            >>> def aggregation_function(metrics, runner):
-            >>>     epoch = runner.epoch
-            >>>     region_loss = metrics["loss_dice"] + metrics["loss_iou"]
-            >>>     bce_loss = metrics['loss_bce']
-            >>>     loss = 1 / epoch * bce_loss + epoch / 3 * region_loss
-            >>>     return loss
-            >>>
-            >>> MetricAggregationCallback(
-            >>>     mode=aggregation_function,
-            >>>     prefix='loss',
-            >>> )
-        """
-        super().__init__(
-            order=CallbackOrder.metric_aggregation, node=CallbackNode.all
-        )
-
-        if prefix is None or not isinstance(prefix, str):
-            raise ValueError("prefix must be str")
-
-        if mode in ("sum", "mean"):
-            if metrics is not None and not isinstance(metrics, list):
-                raise ValueError(
-                    "For `sum` or `mean` mode the metrics must be "
-                    "None or list or str (not dict)"
-                )
-        elif mode in ("weighted_sum", "weighted_mean"):
-            if metrics is None or not isinstance(metrics, dict):
-                raise ValueError(
-                    "For `weighted_sum` or `weighted_mean` mode "
-                    "the metrics must be specified "
-                    "and must be a dict"
-                )
-        elif not callable(mode):
-            raise NotImplementedError(
-                "mode must be `sum`, `mean` "
-                "or `weighted_sum` or `weighted_mean` or be Callable"
-            )
-
-        assert scope in ("batch", "loader", "epoch")
-
-        if isinstance(metrics, str):
-            metrics = [metrics]
-
-        self.prefix = prefix
-        self.metrics = metrics
-        self.mode = mode
-        self.scope = scope
-        self.multiplier = multiplier
-
-        if mode in ("sum", "weighted_sum", "weighted_mean"):
-            self.aggregation_fn = (
-                lambda x: torch.sum(torch.stack(x)) * multiplier
-            )
-            if mode == "weighted_mean":
-                weights_sum = sum(metrics.items())
-                self.metrics = {
-                    key: weight / weights_sum
-                    for key, weight in metrics.items()
-                }
-        elif mode == "mean":
-            self.aggregation_fn = (
-                lambda x: torch.mean(torch.stack(x)) * multiplier
-            )
-        elif callable(mode):
-            self.aggregation_fn = mode
-
-    def _preprocess(self, metrics: Any) -> List[float]:
-        if self.metrics is not None:
-            if self.mode == "weighted_sum":
-                result = [
-                    metrics[key] * value for key, value in self.metrics.items()
-                ]
-            else:
-                result = [metrics[key] for key in self.metrics]
-        else:
-            result = list(metrics.values())
-        return result
-
-    def _process_metrics(self, metrics: Dict, runner: "IRunner"):
-        if callable(self.mode):
-            metric_aggregated = self.aggregation_fn(metrics, runner)
-        else:
-            metrics_processed = self._preprocess(metrics)
-            metric_aggregated = self.aggregation_fn(metrics_processed)
-        metrics[self.prefix] = metric_aggregated
-
-    def on_batch_end(self, runner: "IRunner") -> None:
-        """Computes the metric and add it to the batch metrics.
-
-        Args:
-            runner: current runner
-        """
-        if self.scope == "batch":
-            self._process_metrics(runner.batch_metrics, runner)
-
-    def on_loader_end(self, runner: "IRunner"):
-        """Computes the metric and add it to the loader metrics.
-
-        Args:
-            runner: current runner
-        """
-        if self.scope == "loader":
-            self._process_metrics(runner.loader_metrics, runner)
-
-    def on_epoch_end(self, runner: "IRunner"):
-        """Computes the metric and add it to the epoch metrics.
-
-        Args:
-            runner: current runner
-        """
-        if self.scope == "epoch":
-            self._process_metrics(runner.epoch_metrics, runner)
-
-
-class MetricManagerCallback(Callback):
-    """
-    Prepares metrics for logging, transferring values from PyTorch to numpy.
-    """
-
-    def __init__(self):
-        """Init."""
-        super().__init__(
-            order=CallbackOrder.logging - 1, node=CallbackNode.all,
-        )
-        self.meters: Dict[str, AverageValueMeter] = None
-
-    @staticmethod
-    def to_single_value(value: Any) -> float:
-        """Convert any value to float.
-
-        Args:
-            value: some value
-=======
     def on_loader_start(self, runner: "IRunner") -> None:
         self.metric.reset()
 
     def on_batch_end(self, runner: "IRunner") -> None:
         inputs, targets = runner.batch[self.input_key], runner.batch[self.target_key]
         inputs, targets = runner.engine.sync_tensor(inputs), runner.engine.sync_tensor(targets)
->>>>>>> 31780be7
 
         metrics = self.metric.update_key_value(inputs, targets)
         if self.log_on_batch:
