# @TODO: make the same API for tracing/onnx/pruning/quantization
<<<<<<< HEAD
# from typing import Callable, List, Optional, TYPE_CHECKING, Union
# import warnings
#
# from torch.nn.utils import prune
#
# from catalyst.core.callback import Callback, CallbackOrder
# from catalyst.utils.pruning import prune_model, remove_reparametrization
#
# if TYPE_CHECKING:
#     from catalyst.core.runner import IRunner
#
# PRUNING_FN = {  # noqa: WPS407
#     "l1_unstructured": prune.l1_unstructured,
#     "random_unstructured": prune.random_unstructured,
#     "ln_structured": prune.ln_structured,
#     "random_structured": prune.random_structured,
# }
#
#
# def _wrap_pruning_fn(pruning_fn, *args, **kwargs):
#     return lambda module, name, amount: pruning_fn(module, name, amount, *args, **kwargs)
#
#
# class PruningCallback(Callback):
#     """
#     Pruning Callback
#
#     This callback is designed to prune network parameters
#     during and/or after training.
#     """
#
#     def __init__(
#         self,
#         pruning_fn: Union[Callable, str],
#         keys_to_prune: Optional[List[str]] = None,
#         amount: Optional[Union[int, float]] = 0.5,
#         prune_on_epoch_end: Optional[bool] = False,
#         prune_on_stage_end: Optional[bool] = True,
#         remove_reparametrization_on_stage_end: Optional[bool] = True,
#         reinitialize_after_pruning: Optional[bool] = False,
#         layers_to_prune: Optional[List[str]] = None,
#         dim: Optional[int] = None,
#         l_norm: Optional[int] = None,
#     ) -> None:
#         """Init method for pruning callback
#
#         Args:
#             pruning_fn: function from torch.nn.utils.prune module
#                 or your based on BasePruningMethod. Can be string e.g.
#                 `"l1_unstructured"`. See pytorch docs for more details.
#             keys_to_prune: list of strings. Determines
#                 which tensor in modules will be pruned.
#             amount: quantity of parameters to prune.
#                 If float, should be between 0.0 and 1.0 and
#                 represent the fraction of parameters to prune.
#                 If int, it represents the absolute number
#                 of parameters to prune.
#             prune_on_epoch_end: bool flag determines call or not
#                 to call pruning_fn on epoch end.
#             prune_on_stage_end: bool flag determines call or not
#                 to call pruning_fn on stage end.
#             remove_reparametrization_on_stage_end: if True then all
#                 reparametrization pre-hooks and tensors with mask
#                 will be removed on stage end.
#             reinitialize_after_pruning: if True then will reinitialize model
#                 after pruning. (Lottery Ticket Hypothesis)
#             layers_to_prune: list of strings - module names to be pruned.
#                 If None provided then will try to prune every module in
#                 model.
#             dim: if you are using structured pruning method you need
#                 to specify dimension.
#             l_norm: if you are using ln_structured you need to specify l_norm.
#         """
#         super().__init__(CallbackOrder.External)
#         if isinstance(pruning_fn, str):
#             if pruning_fn not in PRUNING_FN.keys():
#                 raise Exception(
#                     f"Pruning function should be in {PRUNING_FN.keys()}, "
#                     "global pruning is not currently support."
#                 )
#             if "unstructured" not in pruning_fn:
#                 if dim is None:
#                     raise Exception(
#                         "If you are using structured pruning you"
#                         "need to specify dim in callback args"
#                     )
#                 if pruning_fn == "ln_structured":
#                     if l_norm is None:
#                         raise Exception(
#                             "If you are using ln_unstructured you"
#                             "need to specify n in callback args"
#                         )
#                     self.pruning_fn = _wrap_pruning_fn(prune.ln_structured, dim=dim, n=l_norm)
#                 else:
#                     self.pruning_fn = _wrap_pruning_fn(PRUNING_FN[pruning_fn], dim=dim)
#             else:  # unstructured
#                 self.pruning_fn = PRUNING_FN[pruning_fn]
#         else:
#             self.pruning_fn = pruning_fn
#         if keys_to_prune is None:
#             keys_to_prune = ["weight"]
#         self.prune_on_epoch_end = prune_on_epoch_end
#         self.prune_on_stage_end = prune_on_stage_end
#         if not (prune_on_stage_end or prune_on_epoch_end):
#             warnings.warn(
#                 "Warning!"
#                 "You disabled pruning pruning both on epoch and stage end."
#                 "Model won't be pruned by this callback."
#             )
#         self.remove_reparametrization_on_stage_end = remove_reparametrization_on_stage_end
#         self.keys_to_prune = keys_to_prune
#         self.amount = amount
#         self.reinitialize_after_pruning = reinitialize_after_pruning
#         self.layers_to_prune = layers_to_prune
#
#     def on_epoch_end(self, runner: "IRunner") -> None:
#         """
#         On epoch end action.
#
#         Active if prune_on_epoch_end is True.
#
#         Args:
#             runner: runner for your experiment
#         """
#         if self.prune_on_epoch_end and runner.stage_epoch_step != runner.stage_epoch_len:
#             prune_model(
#                 model=runner.model,
#                 pruning_fn=self.pruning_fn,
#                 keys_to_prune=self.keys_to_prune,
#                 amount=self.amount,
#                 layers_to_prune=self.layers_to_prune,
#                 reinitialize_after_pruning=self.reinitialize_after_pruning,
#             )
#
#     def on_stage_end(self, runner: "IRunner") -> None:
#         """
#         On stage end action.
#
#         Active if prune_on_stage_end or
#         remove_reparametrization is True.
#
#         Args:
#             runner: runner for your experiment
#         """
#         if self.prune_on_stage_end:
#             prune_model(
#                 model=runner.model,
#                 pruning_fn=self.pruning_fn,
#                 keys_to_prune=self.keys_to_prune,
#                 amount=self.amount,
#                 layers_to_prune=self.layers_to_prune,
#                 reinitialize_after_pruning=self.reinitialize_after_pruning,
#             )
#         if self.remove_reparametrization_on_stage_end:
#             remove_reparametrization(
#                 model=runner.model,
#                 keys_to_prune=self.keys_to_prune,
#                 layers_to_prune=self.layers_to_prune,
#             )
#
#
# __all__ = ["PruningCallback"]
=======
from typing import Callable, List, Optional, TYPE_CHECKING, Union
import warnings

from torch.nn.utils import prune

from catalyst.core.callback import Callback, CallbackOrder
from catalyst.utils.pruning import prune_model, remove_reparametrization

if TYPE_CHECKING:
    from catalyst.core.runner import IRunner

PRUNING_FN = {  # noqa: WPS407
    "l1_unstructured": prune.l1_unstructured,
    "random_unstructured": prune.random_unstructured,
    "ln_structured": prune.ln_structured,
    "random_structured": prune.random_structured,
}


def _wrap_pruning_fn(pruning_fn, *args, **kwargs):
    return lambda module, name, amount: pruning_fn(module, name, amount, *args, **kwargs)


class PruningCallback(Callback):
    """
    Pruning Callback

    This callback is designed to prune network parameters
    during and/or after training.
    """

    def __init__(
        self,
        pruning_fn: Union[Callable, str],
        keys_to_prune: Optional[List[str]] = None,
        amount: Optional[Union[int, float]] = 0.5,
        prune_on_epoch_end: Optional[bool] = False,
        prune_on_stage_end: Optional[bool] = True,
        remove_reparametrization_on_stage_end: Optional[bool] = True,
        reinitialize_after_pruning: Optional[bool] = False,
        layers_to_prune: Optional[List[str]] = None,
        dim: Optional[int] = None,
        l_norm: Optional[int] = None,
    ) -> None:
        """Init method for pruning callback

        Args:
            pruning_fn: function from torch.nn.utils.prune module
                or your based on BasePruningMethod. Can be string e.g.
                `"l1_unstructured"`. See pytorch docs for more details.
            keys_to_prune: list of strings. Determines
                which tensor in modules will be pruned.
            amount: quantity of parameters to prune.
                If float, should be between 0.0 and 1.0 and
                represent the fraction of parameters to prune.
                If int, it represents the absolute number
                of parameters to prune.
            prune_on_epoch_end: bool flag determines call or not
                to call pruning_fn on epoch end.
            prune_on_stage_end: bool flag determines call or not
                to call pruning_fn on stage end.
            remove_reparametrization_on_stage_end: if True then all
                reparametrization pre-hooks and tensors with mask
                will be removed on stage end.
            reinitialize_after_pruning: if True then will reinitialize model
                after pruning. (Lottery Ticket Hypothesis)
            layers_to_prune: list of strings - module names to be pruned.
                If None provided then will try to prune every module in
                model.
            dim: if you are using structured pruning method you need
                to specify dimension.
            l_norm: if you are using ln_structured you need to specify l_norm.
        """
        super().__init__(CallbackOrder.External)
        if isinstance(pruning_fn, str):
            if pruning_fn not in PRUNING_FN.keys():
                raise Exception(
                    f"Pruning function should be in {PRUNING_FN.keys()}, "
                    "global pruning is not currently support."
                )
            if "unstructured" not in pruning_fn:
                if dim is None:
                    raise Exception(
                        "If you are using structured pruning you"
                        "need to specify dim in callback args"
                    )
                if pruning_fn == "ln_structured":
                    if l_norm is None:
                        raise Exception(
                            "If you are using ln_unstructured you"
                            "need to specify n in callback args"
                        )
                    self.pruning_fn = _wrap_pruning_fn(prune.ln_structured, dim=dim, n=l_norm)
                else:
                    self.pruning_fn = _wrap_pruning_fn(PRUNING_FN[pruning_fn], dim=dim)
            else:  # unstructured
                self.pruning_fn = PRUNING_FN[pruning_fn]
        else:
            self.pruning_fn = pruning_fn
        if keys_to_prune is None:
            keys_to_prune = ["weight"]
        self.prune_on_epoch_end = prune_on_epoch_end
        self.prune_on_stage_end = prune_on_stage_end
        if not (prune_on_stage_end or prune_on_epoch_end):
            warnings.warn(
                "Warning!"
                "You disabled pruning pruning both on epoch and stage end."
                "Model won't be pruned by this callback."
            )
        self.remove_reparametrization_on_stage_end = remove_reparametrization_on_stage_end
        self.keys_to_prune = keys_to_prune
        self.amount = amount
        self.reinitialize_after_pruning = reinitialize_after_pruning
        self.layers_to_prune = layers_to_prune

    def on_epoch_end(self, runner: "IRunner") -> None:
        """
        On epoch end action.

        Active if prune_on_epoch_end is True.

        Args:
            runner: runner for your experiment
        """
        if self.prune_on_epoch_end and runner.stage_epoch_step != runner.stage_epoch_len:
            prune_model(
                model=runner.model,
                pruning_fn=self.pruning_fn,
                keys_to_prune=self.keys_to_prune,
                amount=self.amount,
                layers_to_prune=self.layers_to_prune,
                reinitialize_after_pruning=self.reinitialize_after_pruning,
            )

    def on_stage_end(self, runner: "IRunner") -> None:
        """
        On stage end action.

        Active if prune_on_stage_end or
        remove_reparametrization is True.

        Args:
            runner: runner for your experiment
        """
        if self.prune_on_stage_end:
            prune_model(
                model=runner.model,
                pruning_fn=self.pruning_fn,
                keys_to_prune=self.keys_to_prune,
                amount=self.amount,
                layers_to_prune=self.layers_to_prune,
                reinitialize_after_pruning=self.reinitialize_after_pruning,
            )
        if self.remove_reparametrization_on_stage_end:
            remove_reparametrization(
                model=runner.model,
                keys_to_prune=self.keys_to_prune,
                layers_to_prune=self.layers_to_prune,
            )


__all__ = ["PruningCallback"]
>>>>>>> e7b802a7
<|MERGE_RESOLUTION|>--- conflicted
+++ resolved
@@ -1,168 +1,4 @@
 # @TODO: make the same API for tracing/onnx/pruning/quantization
-<<<<<<< HEAD
-# from typing import Callable, List, Optional, TYPE_CHECKING, Union
-# import warnings
-#
-# from torch.nn.utils import prune
-#
-# from catalyst.core.callback import Callback, CallbackOrder
-# from catalyst.utils.pruning import prune_model, remove_reparametrization
-#
-# if TYPE_CHECKING:
-#     from catalyst.core.runner import IRunner
-#
-# PRUNING_FN = {  # noqa: WPS407
-#     "l1_unstructured": prune.l1_unstructured,
-#     "random_unstructured": prune.random_unstructured,
-#     "ln_structured": prune.ln_structured,
-#     "random_structured": prune.random_structured,
-# }
-#
-#
-# def _wrap_pruning_fn(pruning_fn, *args, **kwargs):
-#     return lambda module, name, amount: pruning_fn(module, name, amount, *args, **kwargs)
-#
-#
-# class PruningCallback(Callback):
-#     """
-#     Pruning Callback
-#
-#     This callback is designed to prune network parameters
-#     during and/or after training.
-#     """
-#
-#     def __init__(
-#         self,
-#         pruning_fn: Union[Callable, str],
-#         keys_to_prune: Optional[List[str]] = None,
-#         amount: Optional[Union[int, float]] = 0.5,
-#         prune_on_epoch_end: Optional[bool] = False,
-#         prune_on_stage_end: Optional[bool] = True,
-#         remove_reparametrization_on_stage_end: Optional[bool] = True,
-#         reinitialize_after_pruning: Optional[bool] = False,
-#         layers_to_prune: Optional[List[str]] = None,
-#         dim: Optional[int] = None,
-#         l_norm: Optional[int] = None,
-#     ) -> None:
-#         """Init method for pruning callback
-#
-#         Args:
-#             pruning_fn: function from torch.nn.utils.prune module
-#                 or your based on BasePruningMethod. Can be string e.g.
-#                 `"l1_unstructured"`. See pytorch docs for more details.
-#             keys_to_prune: list of strings. Determines
-#                 which tensor in modules will be pruned.
-#             amount: quantity of parameters to prune.
-#                 If float, should be between 0.0 and 1.0 and
-#                 represent the fraction of parameters to prune.
-#                 If int, it represents the absolute number
-#                 of parameters to prune.
-#             prune_on_epoch_end: bool flag determines call or not
-#                 to call pruning_fn on epoch end.
-#             prune_on_stage_end: bool flag determines call or not
-#                 to call pruning_fn on stage end.
-#             remove_reparametrization_on_stage_end: if True then all
-#                 reparametrization pre-hooks and tensors with mask
-#                 will be removed on stage end.
-#             reinitialize_after_pruning: if True then will reinitialize model
-#                 after pruning. (Lottery Ticket Hypothesis)
-#             layers_to_prune: list of strings - module names to be pruned.
-#                 If None provided then will try to prune every module in
-#                 model.
-#             dim: if you are using structured pruning method you need
-#                 to specify dimension.
-#             l_norm: if you are using ln_structured you need to specify l_norm.
-#         """
-#         super().__init__(CallbackOrder.External)
-#         if isinstance(pruning_fn, str):
-#             if pruning_fn not in PRUNING_FN.keys():
-#                 raise Exception(
-#                     f"Pruning function should be in {PRUNING_FN.keys()}, "
-#                     "global pruning is not currently support."
-#                 )
-#             if "unstructured" not in pruning_fn:
-#                 if dim is None:
-#                     raise Exception(
-#                         "If you are using structured pruning you"
-#                         "need to specify dim in callback args"
-#                     )
-#                 if pruning_fn == "ln_structured":
-#                     if l_norm is None:
-#                         raise Exception(
-#                             "If you are using ln_unstructured you"
-#                             "need to specify n in callback args"
-#                         )
-#                     self.pruning_fn = _wrap_pruning_fn(prune.ln_structured, dim=dim, n=l_norm)
-#                 else:
-#                     self.pruning_fn = _wrap_pruning_fn(PRUNING_FN[pruning_fn], dim=dim)
-#             else:  # unstructured
-#                 self.pruning_fn = PRUNING_FN[pruning_fn]
-#         else:
-#             self.pruning_fn = pruning_fn
-#         if keys_to_prune is None:
-#             keys_to_prune = ["weight"]
-#         self.prune_on_epoch_end = prune_on_epoch_end
-#         self.prune_on_stage_end = prune_on_stage_end
-#         if not (prune_on_stage_end or prune_on_epoch_end):
-#             warnings.warn(
-#                 "Warning!"
-#                 "You disabled pruning pruning both on epoch and stage end."
-#                 "Model won't be pruned by this callback."
-#             )
-#         self.remove_reparametrization_on_stage_end = remove_reparametrization_on_stage_end
-#         self.keys_to_prune = keys_to_prune
-#         self.amount = amount
-#         self.reinitialize_after_pruning = reinitialize_after_pruning
-#         self.layers_to_prune = layers_to_prune
-#
-#     def on_epoch_end(self, runner: "IRunner") -> None:
-#         """
-#         On epoch end action.
-#
-#         Active if prune_on_epoch_end is True.
-#
-#         Args:
-#             runner: runner for your experiment
-#         """
-#         if self.prune_on_epoch_end and runner.stage_epoch_step != runner.stage_epoch_len:
-#             prune_model(
-#                 model=runner.model,
-#                 pruning_fn=self.pruning_fn,
-#                 keys_to_prune=self.keys_to_prune,
-#                 amount=self.amount,
-#                 layers_to_prune=self.layers_to_prune,
-#                 reinitialize_after_pruning=self.reinitialize_after_pruning,
-#             )
-#
-#     def on_stage_end(self, runner: "IRunner") -> None:
-#         """
-#         On stage end action.
-#
-#         Active if prune_on_stage_end or
-#         remove_reparametrization is True.
-#
-#         Args:
-#             runner: runner for your experiment
-#         """
-#         if self.prune_on_stage_end:
-#             prune_model(
-#                 model=runner.model,
-#                 pruning_fn=self.pruning_fn,
-#                 keys_to_prune=self.keys_to_prune,
-#                 amount=self.amount,
-#                 layers_to_prune=self.layers_to_prune,
-#                 reinitialize_after_pruning=self.reinitialize_after_pruning,
-#             )
-#         if self.remove_reparametrization_on_stage_end:
-#             remove_reparametrization(
-#                 model=runner.model,
-#                 keys_to_prune=self.keys_to_prune,
-#                 layers_to_prune=self.layers_to_prune,
-#             )
-#
-#
-# __all__ = ["PruningCallback"]
-=======
 from typing import Callable, List, Optional, TYPE_CHECKING, Union
 import warnings
 
@@ -324,5 +160,4 @@
             )
 
 
-__all__ = ["PruningCallback"]
->>>>>>> e7b802a7
+__all__ = ["PruningCallback"]