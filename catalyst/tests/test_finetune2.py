--- conflicted
+++ resolved
@@ -32,17 +32,17 @@
         }
         if SETTINGS.mlflow_required:
             loggers["mlflow"] = dl.MLflowLogger(experiment=self._name)
-<<<<<<< HEAD
+
         if SETTINGS.wandb_required:
             loggers["wandb"] = dl.WandbLogger(project="catalyst_test", name=self._name)
-=======
+
         if SETTINGS.neptune_required:
             loggers["neptune"] = dl.NeptuneLogger(
                 base_namespace="catalyst-tests",
                 api_token="ANONYMOUS",
                 project="common/catalyst-integration",
             )
->>>>>>> f07a040a
+
         return loggers
 
     @property
