# flake8: noqa

import os
from tempfile import TemporaryDirectory

from pytest import mark
from torch import nn, optim
from torch.utils.data import DataLoader

from catalyst import dl, utils
from catalyst.contrib.datasets import MNIST
from catalyst.data.transforms import ToTensor
from catalyst.settings import IS_CUDA_AVAILABLE, NUM_CUDA_DEVICES, SETTINGS


class CustomRunner(dl.IRunner):
    def __init__(self, logdir, device, engine):
        super().__init__()
        self._logdir = logdir
        self._device = device
        self._engine = engine
        self._name = "finetune2"

    def get_engine(self):
        return self._engine or dl.DeviceEngine(self._device)

    def get_loggers(self):
        loggers = {
            "console": dl.ConsoleLogger(),
            "csv": dl.CSVLogger(logdir=self._logdir),
            "tensorboard": dl.TensorboardLogger(logdir=self._logdir),
<<<<<<< HEAD
            "mlflow": dl.MLflowLogger(experiment=self._name),
            "wandb": dl.WandbLogger(project="catalyst_test", config=self.hparams),
=======
>>>>>>> bbbe5061
        }
        if SETTINGS.ml_required:
            loggers["mlflow"]: dl.MLflowLogger(experiment=self._name)
        return loggers

    @property
    def stages(self):
        return ["train_freezed", "train_unfreezed"]

    def get_stage_len(self, stage: str) -> int:
        return 1

    def get_loaders(self, stage: str):
        loaders = {
            "train": DataLoader(
                MNIST(os.getcwd(), train=False, download=True, transform=ToTensor()),
                batch_size=32,
            ),
            "valid": DataLoader(
                MNIST(os.getcwd(), train=False, download=True, transform=ToTensor()),
                batch_size=32,
            ),
        }
        return loaders

    def get_model(self, stage: str):
        model = (
            utils.get_nn_from_ddp_module(self.model)
            if self.model is not None
            else nn.Sequential(nn.Flatten(), nn.Linear(784, 128), nn.ReLU(), nn.Linear(128, 10))
        )
        if stage == "train_freezed":
            # freeze layer
            utils.set_requires_grad(model[1], False)
        else:
            utils.set_requires_grad(model, True)
        return model

    def get_criterion(self, stage: str):
        return nn.CrossEntropyLoss()

    def get_optimizer(self, stage: str, model):
        if stage == "train_freezed":
            return optim.Adam(model.parameters(), lr=1e-3)
        else:
            return optim.SGD(model.parameters(), lr=1e-1)

    def get_scheduler(self, stage: str, optimizer):
        return None

    def get_callbacks(self, stage: str):
        callbacks = {
            "criterion": dl.CriterionCallback(
                metric_key="loss", input_key="logits", target_key="targets"
            ),
            "optimizer": dl.OptimizerCallback(
                metric_key="loss",
                grad_clip_fn=nn.utils.clip_grad_norm_,
                grad_clip_params={"max_norm": 1.0},
            ),
            # "scheduler": dl.SchedulerCallback(loader_key="valid", metric_key="loss"),
            "accuracy": dl.AccuracyCallback(
                input_key="logits", target_key="targets", topk_args=(1, 3, 5)
            ),
            "classification": dl.PrecisionRecallF1SupportCallback(
                input_key="logits", target_key="targets", num_classes=10
            ),
            "checkpoint": dl.CheckpointCallback(
                self._logdir, loader_key="valid", metric_key="loss", minimize=True, save_n_best=3
            ),
        }
        if SETTINGS.ml_required:
            callbacks["confusion_matrix"] = dl.ConfusionMatrixCallback(
                input_key="logits", target_key="targets", num_classes=10
            )
        return callbacks

    def handle_batch(self, batch):
        x, y = batch
        logits = self.model(x)

        self.batch = {
            "features": x,
            "targets": y,
            "logits": logits,
        }


def train_experiment(device, engine=None):
    with TemporaryDirectory() as logdir:
        runner = CustomRunner(logdir, device, engine)
        runner.run()


# Torch
def test_finetune2_on_cpu():
    train_experiment("cpu")


@mark.skipif(not IS_CUDA_AVAILABLE, reason="CUDA device is not available")
def test_finetune2_on_torch_cuda0():
    train_experiment("cuda:0")


@mark.skipif(
    not (IS_CUDA_AVAILABLE and NUM_CUDA_DEVICES >= 2), reason="No CUDA>=2 found",
)
def test_finetune2_on_torch_cuda1():
    train_experiment("cuda:1")


@mark.skipif(
    not (IS_CUDA_AVAILABLE and NUM_CUDA_DEVICES >= 2), reason="No CUDA>=2 found",
)
def test_finetune2_on_torch_dp():
    train_experiment(None, dl.DataParallelEngine())


# @mark.skipif(
#     not (IS_CUDA_AVAILABLE and NUM_CUDA_DEVICES >=2),
#     reason="No CUDA>=2 found",
# )
# def test_finetune2_on_ddp():
#     train_experiment(None, dl.DistributedDataParallelEngine())

# AMP
@mark.skipif(
    not (IS_CUDA_AVAILABLE and SETTINGS.amp_required), reason="No CUDA or AMP found",
)
def test_finetune2_on_amp():
    train_experiment(None, dl.AMPEngine())


@mark.skipif(
    not (IS_CUDA_AVAILABLE and NUM_CUDA_DEVICES >= 2 and SETTINGS.amp_required),
    reason="No CUDA>=2 or AMP found",
)
def test_finetune2_on_amp_dp():
    train_experiment(None, dl.DataParallelAMPEngine())


# @mark.skipif(
#     not (IS_CUDA_AVAILABLE and NUM_CUDA_DEVICES >= 2 and SETTINGS.amp_required),
#     reason="No CUDA>=2 or AMP found",
# )
# def test_finetune2_on_amp_ddp():
#     train_experiment(None, dl.DistributedDataParallelAMPEngine())

# APEX
@mark.skipif(
    not (IS_CUDA_AVAILABLE and SETTINGS.apex_required), reason="No CUDA or Apex found",
)
def test_finetune2_on_apex():
    train_experiment(None, dl.APEXEngine())


@mark.skipif(
    not (IS_CUDA_AVAILABLE and NUM_CUDA_DEVICES >= 2 and SETTINGS.apex_required),
    reason="No CUDA>=2 or Apex found",
)
def test_finetune2_on_apex_dp():
    train_experiment(None, dl.DataParallelApexEngine())


# @mark.skipif(
#     not (IS_CUDA_AVAILABLE and NUM_CUDA_DEVICES >= 2 and SETTINGS.apex_required),
#     reason="No CUDA>=2 or Apex found",
# )
# def test_finetune2_on_apex_ddp():
#     train_experiment(None, dl.DistributedDataParallelApexEngine())<|MERGE_RESOLUTION|>--- conflicted
+++ resolved
@@ -29,14 +29,11 @@
             "console": dl.ConsoleLogger(),
             "csv": dl.CSVLogger(logdir=self._logdir),
             "tensorboard": dl.TensorboardLogger(logdir=self._logdir),
-<<<<<<< HEAD
-            "mlflow": dl.MLflowLogger(experiment=self._name),
-            "wandb": dl.WandbLogger(project="catalyst_test", config=self.hparams),
-=======
->>>>>>> bbbe5061
         }
         if SETTINGS.ml_required:
             loggers["mlflow"]: dl.MLflowLogger(experiment=self._name)
+        if SETTINGS.wandb_required:
+            loggers["wandb"]: dl.WandbLogger(project="catalyst_test", config=self.hparams)            
         return loggers
 
     @property
