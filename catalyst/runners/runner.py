from typing import Any, Dict, Generator, Iterable, List, Mapping, Union
from collections import OrderedDict
import os

import torch
from torch import nn, optim
from torch.optim.lr_scheduler import ReduceLROnPlateau
from torch.utils.data import DataLoader

from catalyst.callbacks.batch_overfit import BatchOverfitCallback
from catalyst.callbacks.checkpoint import CheckpointCallback, ICheckpointCallback
from catalyst.callbacks.criterion import CriterionCallback, ICriterionCallback
from catalyst.callbacks.misc import CheckRunCallback, TimerCallback, TqdmCallback
from catalyst.callbacks.optimizer import IOptimizerCallback, OptimizerCallback
from catalyst.callbacks.scheduler import ISchedulerCallback, SchedulerCallback
from catalyst.core.callback import Callback
from catalyst.core.logger import ILogger
from catalyst.core.misc import callback_isinstance, sort_callbacks_by_order
from catalyst.core.runner import IRunner
from catalyst.core.trial import ITrial
from catalyst.engines import IEngine
from catalyst.loggers.console import ConsoleLogger
from catalyst.loggers.csv import CSVLogger
from catalyst.loggers.tensorboard import TensorboardLogger
<<<<<<< HEAD
from catalyst.settings import IS_CUDA_AVAILABLE, NUM_CUDA_DEVICES, SETTINGS
=======
from catalyst.runners.supervised import ISupervisedRunner
from catalyst.settings import IS_CUDA_AVAILABLE
>>>>>>> 25e009c9
from catalyst.typing import (
    Criterion,
    Model,
    Optimizer,
    RunnerCriterion,
    RunnerModel,
    RunnerOptimizer,
    RunnerScheduler,
    Scheduler,
)
from catalyst.utils.data import get_loaders_from_params
from catalyst.utils.misc import maybe_recursive_call, set_global_seed
from catalyst.utils.torch import get_engine


def _process_loaders(
    loaders: "OrderedDict[str, DataLoader]", initial_seed: int
) -> "OrderedDict[str, DataLoader]":
    if not isinstance(loaders[list(loaders.keys())[0]], DataLoader):
        loaders = get_loaders_from_params(initial_seed=initial_seed, **loaders)
    return loaders


class Runner(IRunner):
    """Single-stage deep learning Runner with user-friendly API.

    Args:
        *args:
        **kwargs:
    """

    def __init__(self, *args, **kwargs):
        """Init."""
        super().__init__(*args, **kwargs)
        # the core
        self._trial: ITrial = None
        self._engine: IEngine = self.engine
        self._model: RunnerModel = self.model
        # the data
        self._loaders: Dict[str, DataLoader] = None
        # the components
        self._criterion: RunnerCriterion = None
        self._optimizer: RunnerOptimizer = None
        self._scheduler: RunnerScheduler = None
        # the callbacks
        self._callbacks: Dict[str, Callback] = {}
        # the loggers
        self._loggers: Dict[str, ILogger] = {}
        # extra
        self._seed = 42
        self._hparams: Dict = None
        self._stage: str = "stage"
        self._num_epochs: int = 1
        # model selection
        self._logdir = None
        self._valid_loader = None
        self._valid_metric = None
        self._minimize_valid_metric = None
        # extras
        self._verbose = False
        self._timeit = False
        self._check = False
        self._overfit = False
        self._load_best_on_end = False

    @property
    def seed(self) -> int:
        """Experiment's initial seed value."""
        return self._seed

    @property
    def name(self) -> str:
        """Returns run name."""
        return "experiment" if self._trial is None else f"experiment_{self._trial.number}"

    @property
    def hparams(self) -> Dict:
        """Returns hyperparameters."""
        if self._hparams is not None:
            return self._hparams
        elif self._trial is not None:
            return self._trial.params
        else:
            return {}

    @property
    def stages(self) -> Iterable[str]:
        """Experiment's stage names (array with one value)."""
        return [self._stage]

    def get_stage_len(self, stage: str) -> int:
        """Returns the stage length in epochs for a given stage."""
        return self._num_epochs

    def get_trial(self) -> ITrial:
        """Returns the trial for a run."""
        return self._trial

    def get_engine(self) -> IEngine:
        """Returns the engine for a run."""
        return self._engine or _get_default_engine()

    def get_loggers(self) -> Dict[str, ILogger]:
        """Returns the logger for a run."""
        loggers = self._loggers or {}
        is_logger_exists = lambda logger_fn: any(
            isinstance(x, logger_fn) for x in loggers.values()
        )
        if not is_logger_exists(ConsoleLogger):
            loggers["_console"] = ConsoleLogger()
        if self._logdir is not None and not is_logger_exists(CSVLogger):
            loggers["_csv"] = CSVLogger(logdir=self._logdir)
        if self._logdir is not None and not is_logger_exists(TensorboardLogger):
            loggers["_tensorboard"] = TensorboardLogger(
                logdir=os.path.join(self._logdir, "tensorboard")
            )
        return loggers

    def get_loaders(self, stage: str) -> "OrderedDict[str, DataLoader]":
        """Returns the loaders for a given stage."""
        self._loaders = _process_loaders(loaders=self._loaders, initial_seed=self.seed)
        return self._loaders

    def get_model(self, stage: str) -> Model:
        """Returns the model for a given stage."""
        model = (
            self._model()
            if callable(self._model) and not isinstance(self._model, nn.Module)
            else self._model
        )
        return model

    def get_criterion(self, stage: str) -> Criterion:
        """Returns the criterion for a given stage."""
        return (
            self._criterion()
            if callable(self._criterion) and not isinstance(self._criterion, nn.Module)
            else self._criterion
        )

    def get_optimizer(self, stage: str, model: Model) -> Optimizer:
        """Returns the optimizer for a given stage."""
        return (
            self._optimizer(model)
            if callable(self._optimizer) and not isinstance(self._optimizer, optim.Optimizer)
            else self._optimizer
        )

    def get_scheduler(self, stage: str, optimizer: Optimizer) -> Scheduler:
        """Returns the scheduler for a given stage."""
        return (
            self._scheduler(optimizer)
            if callable(self._scheduler)
            and not isinstance(
                self._scheduler,
                (optim.lr_scheduler.ReduceLROnPlateau, optim.lr_scheduler._LRScheduler),
            )
            else self._scheduler
        )

    def get_callbacks(self, stage: str) -> "OrderedDict[str, Callback]":
        """Returns the callbacks for a given stage."""
        callbacks = sort_callbacks_by_order(self._callbacks)
        is_callback_exists = lambda callback_fn: any(
            callback_isinstance(x, callback_fn) for x in callbacks.values()
        )
        if self._verbose and not is_callback_exists(TqdmCallback):
            callbacks["_verbose"] = TqdmCallback()
        if self._timeit and not is_callback_exists(TimerCallback):
            callbacks["_timer"] = TimerCallback()
        if self._check and not is_callback_exists(CheckRunCallback):
            callbacks["_check"] = CheckRunCallback()
        if self._overfit and not is_callback_exists(BatchOverfitCallback):
            callbacks["_overfit"] = BatchOverfitCallback()

        if self._logdir is not None and not is_callback_exists(ICheckpointCallback):
            callbacks["_checkpoint"] = CheckpointCallback(
                logdir=os.path.join(self._logdir, "checkpoints"),
                loader_key=self._valid_loader,
                metric_key=self._valid_metric,
                minimize=self._minimize_valid_metric,
            )
        return callbacks

    def train(
        self,
        *,
        # the data
        loaders: "OrderedDict[str, DataLoader]",
        # the core
        model: Model,
        engine: Union["IEngine", str] = None,
        trial: ITrial = None,
        # the components
        criterion: Criterion = None,
        optimizer: Optimizer = None,
        scheduler: Scheduler = None,
        # the callbacks
        callbacks: "Union[List[Callback], OrderedDict[str, Callback]]" = None,
        # the loggers
        loggers: "Dict[str, ILogger]" = None,
        # experiment info
        seed: int = 42,
        hparams: Dict[str, Any] = None,
        # stage info
        num_epochs: int = 1,
        # extra info (callbacks info)
        logdir: str = None,
        valid_loader: str = None,
        valid_metric: str = None,
        minimize_valid_metric: bool = True,
        verbose: bool = False,
        timeit: bool = False,
        check: bool = False,
        overfit: bool = False,
        load_best_on_end: bool = False,
        # engine extra params,
        fp16: bool = False,
        apex: bool = False,
        ddp: bool = False,
    ) -> None:
        """
        Starts the train stage of the model.

        Args:
            loaders: dictionary with one or several ``torch.utils.data.DataLoader``
                for training, validation or inference
            model: model to train
            engine: @TODO: docs
            trial: @TODO: docs
            criterion: criterion function for training
            optimizer: optimizer for training
            scheduler: scheduler for training
            callbacks: list or dictionary with Catalyst callbacks
            loggers: @TODO: docs
            seed: experiment's initial seed value
            hparams: @TODO: docs
            num_epochs: number of training epochs
            logdir: path to output directory
            valid_loader: loader name used to calculate
                the metrics and save the checkpoints. For example,
                you can pass `train` and then
                the metrics will be taken from `train` loader.
            valid_metric: the key to the name of the metric
                by which the checkpoints will be selected.
            minimize_valid_metric: flag to indicate whether
                the ``valid_metric`` should be minimized or not.
            verbose: if `True`, it displays the status of the training to the console.
            timeit: if True, computes the execution time
                of training process and displays it to the console.
            check: if True, then only checks that pipeline is working
                (3 epochs only with 3 batches per loader)
            overfit: if True, then takes only one batch per loader
                for model overfitting, for advance usage please check
                ``BatchOverfitCallback``
            load_best_on_end: if True, Runner will load
                best checkpoint state (model, optimizer, etc)
                according to validation metrics. Requires specified ``logdir``.
            fp16: boolean flag to use half-precision training
            apex: boolean flag to use apex half-precision
            ddp: if `True` will start training in distributed mode.
                Note: Works only with python scripts. No jupyter support.
        """
        # experiment setup
        self._engine = get_engine(fp16, apex, ddp) if engine is None else engine
        self._trial = trial
        self._loggers = loggers
        # the data
        self._loaders = loaders
        # the components
        self._model = model
        self._criterion = criterion
        self._optimizer = optimizer
        self._scheduler = scheduler
        # the callbacks
        self._callbacks = callbacks
        # extra
        self._stage = "train"
        self._seed = seed
        self._hparams = hparams
        self._num_epochs = num_epochs
        self._logdir = logdir
        self._valid_loader = valid_loader
        self._valid_metric = valid_metric
        self._minimize_valid_metric = minimize_valid_metric
        self._verbose = verbose
        self._timeit = timeit
        self._check = check
        self._overfit = overfit
        self._load_best_on_end = load_best_on_end
        # run
        self.run()

    @torch.no_grad()
    def predict_batch(self, batch: Mapping[str, Any], **kwargs) -> Mapping[str, Any]:
        """
        Run model inference on specified data batch.

        Args:
            batch: dictionary with data batches from DataLoader.
            **kwargs: additional kwargs to pass to the model

        Returns:
            Mapping: model output dictionary

        Raises:
            NotImplementedError: if not implemented yet
        """
        raise NotImplementedError("Please implement `runner.predict_batch` method")
        return None  # noqa: WPS427

    @torch.no_grad()
    def predict_loader(
        self,
        *,
        loader: DataLoader,
        model: Model = None,
        engine: Union["IEngine", str] = None,
        seed: int = 42,
    ) -> Generator:
        """
        Runs model inference on PyTorch DataLoader and returns
        python generator with model predictions from `runner.predict_batch`.

        Args:
            loader: loader to predict
            model: model to use for prediction
            engine: engine to use for prediction
            seed: random seed to use before prediction

        Yields:
            bathes with model predictions
        """
        if engine is not None:
            self.engine = engine
        assert self.engine is not None

        if model is not None:
            self.model = model
        assert self.model is not None

        # if resume is not None:
        #     checkpoint = load_checkpoint(resume)
        #     unpack_checkpoint(checkpoint, model=self.model)

        # @TODO: we need engine here
        self.model = self.engine.sync_device(self.model)
        maybe_recursive_call(self.model, "train", mode=False)

        set_global_seed(seed)
        for batch in loader:
            yield self.predict_batch(batch)


class SupervisedRunner(ISupervisedRunner, Runner):
    """Runner for experiments with supervised model.

    Args:
        model: Torch model instance
        engine: IEngine instance
        input_key: key in ``runner.batch`` dict mapping for model input
        output_key: key for ``runner.batch`` to store model output
        target_key: key in ``runner.batch`` dict mapping for target
        loss_key: key for ``runner.batch_metrics`` to store criterion loss output
    """

    def __init__(
        self,
        model: RunnerModel = None,
        engine: IEngine = None,
        input_key: Any = "features",
        output_key: Any = "logits",
        target_key: str = "targets",
        loss_key: str = "loss",
    ):
        """Init."""
        ISupervisedRunner.__init__(
            self,
            input_key=input_key,
            output_key=output_key,
            target_key=target_key,
            loss_key=loss_key,
        )
        Runner.__init__(self, model=model, engine=engine)

    @torch.no_grad()
    def predict_batch(self, batch: Mapping[str, Any], **kwargs) -> Mapping[str, Any]:
        """
        Run model inference on specified data batch.

        .. warning::
            You should not override this method. If you need specific model
            call, override forward() method

        Args:
            batch: dictionary with data batch from DataLoader.
            **kwargs: additional kwargs to pass to the model

        Returns:
            Mapping[str, Any]: model output dictionary
        """
        batch = self._process_batch(batch)
        output = self.forward(batch, **kwargs)
        return output

    def get_callbacks(self, stage: str) -> "OrderedDict[str, Callback]":
        """Prepares the callbacks for selected stage.

        Args:
            stage: stage name

        Returns:
            dictionary with stage callbacks
        """
        callbacks = super().get_callbacks(stage=stage)
        is_callback_exists = lambda callback_fn: any(
            callback_isinstance(x, callback_fn) for x in callbacks.values()
        )
        if isinstance(self._criterion, Criterion) and not is_callback_exists(ICriterionCallback):
            callbacks["_criterion"] = CriterionCallback(
                input_key=self._output_key, target_key=self._target_key, metric_key=self._loss_key,
            )
        if isinstance(self._optimizer, Optimizer) and not is_callback_exists(IOptimizerCallback):
            callbacks["_optimizer"] = OptimizerCallback(metric_key=self._loss_key)
        if isinstance(self._scheduler, (Scheduler, ReduceLROnPlateau)) and not is_callback_exists(
            ISchedulerCallback
        ):
            callbacks["_scheduler"] = SchedulerCallback(
                loader_key=self._valid_loader, metric_key=self._valid_metric
            )
        return callbacks


__all__ = ["Runner", "SupervisedRunner"]<|MERGE_RESOLUTION|>--- conflicted
+++ resolved
@@ -22,12 +22,7 @@
 from catalyst.loggers.console import ConsoleLogger
 from catalyst.loggers.csv import CSVLogger
 from catalyst.loggers.tensorboard import TensorboardLogger
-<<<<<<< HEAD
-from catalyst.settings import IS_CUDA_AVAILABLE, NUM_CUDA_DEVICES, SETTINGS
-=======
 from catalyst.runners.supervised import ISupervisedRunner
-from catalyst.settings import IS_CUDA_AVAILABLE
->>>>>>> 25e009c9
 from catalyst.typing import (
     Criterion,
     Model,
@@ -133,9 +128,7 @@
     def get_loggers(self) -> Dict[str, ILogger]:
         """Returns the logger for a run."""
         loggers = self._loggers or {}
-        is_logger_exists = lambda logger_fn: any(
-            isinstance(x, logger_fn) for x in loggers.values()
-        )
+        is_logger_exists = lambda logger_fn: any(isinstance(x, logger_fn) for x in loggers.values())
         if not is_logger_exists(ConsoleLogger):
             loggers["_console"] = ConsoleLogger()
         if self._logdir is not None and not is_logger_exists(CSVLogger):
