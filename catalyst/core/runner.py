--- conflicted
+++ resolved
@@ -507,14 +507,8 @@
             state.epoch += 1
         self._run_event("on_stage_end")
 
-<<<<<<< HEAD
-    def run_experiment(self, experiment: _Experiment = None):
-        """
-        Starts the experiment.
-=======
-    def run_experiment(self, experiment: _Experiment) -> "_Runner":
+    def run_experiment(self, experiment: _Experiment = None) -> "_Runner":
         """Starts the experiment.
->>>>>>> 48ff9967
 
         Args:
             experiment (_Experiment): Experiment instance to use for Runner.
