--- conflicted
+++ resolved
@@ -12,18 +12,11 @@
 from catalyst.core.callback import Callback, CallbackScope, ICallback
 from catalyst.core.engine import IEngine
 from catalyst.core.experiment import IExperiment
-<<<<<<< HEAD
-from catalyst.core.functional import (
-    filter_callbacks_by_node,
-    sort_callbacks_by_order,
-)
+from catalyst.core.functional import filter_callbacks_by_node, sort_callbacks_by_order
 from catalyst.engines.distributed import DistributedDataParallelEngine
 from catalyst.settings import SETTINGS
-=======
-from catalyst.core.functional import filter_callbacks_by_node, sort_callbacks_by_order
 from catalyst.core.logger import ILogger
 from catalyst.core.trial import ITrial
->>>>>>> 6158098d
 from catalyst.typing import (
     Device,
     Model,
@@ -34,6 +27,11 @@
 )
 from catalyst.utils.loaders import validate_loaders
 from catalyst.utils.misc import maybe_recursive_call, set_global_seed
+
+import logging
+
+logger = logging.getLogger(__name__)
+
 
 BATCH_METRICS = Dict[str, float]
 LOADER_METRICS = Dict[str, BATCH_METRICS]
@@ -410,15 +408,13 @@
     def _run_experiment(self, rank=0, world_size=1) -> None:
         # TODO: move this logic somewhere else
         # NOTE: engine should be built elsewhere but not here
-        if hasattr(self.experiment.engine, "world_size"):
-            setattr(self.experiment.engine, "device", rank)
-            setattr(self.experiment.engine, "world_size", world_size)
-
-        print("*" * 100)
-        print("      rank:", rank)
-        print("world size:", world_size)
-        print("    engine:", self.experiment.engine)
-        print("*" * 100)
+        if isinstance(self.engine, DistributedDataParallelEngine):
+            self.engine.device = rank
+            self.engine.world_size = world_size
+
+        logger.warn(f"rank: {rank}")
+        logger.warn(f"world size: {world_size}")
+        logger.warn(f"engine: {self.engine}")
 
         self._run_event("on_experiment_start")
         for self.stage_key in self.experiment.stages:
@@ -431,20 +427,13 @@
                 raise NotImplementedError()
         self._run_event("on_experiment_end")
 
-<<<<<<< HEAD
     def _run_ddp_experiment(self) -> None:
         world_size = torch.cuda.device_count()
         torch.multiprocessing.spawn(
-            self._run_experiment,
-            args=(world_size,),
-            nprocs=world_size,
-            join=True,
+            self._run_experiment, args=(world_size,), nprocs=world_size, join=True,
         )
 
-    def run_experiment(self, experiment: IExperiment = None) -> "IRunner":
-=======
     def run(self, experiment: IExperiment = None) -> "IRunner":
->>>>>>> 6158098d
         """
         Starts the experiment.
 
@@ -456,9 +445,7 @@
         """
         self.experiment = experiment or self.experiment
         try:
-            if isinstance(
-                self.experiment.engine, DistributedDataParallelEngine
-            ):
+            if isinstance(self.experiment.engine, DistributedDataParallelEngine):
                 self._run_ddp_experiment()
             else:
                 self._run_experiment()
@@ -490,44 +477,9 @@
         stage_params = self.experiment.get_stage_params(self.stage_key)
         set_global_seed(self.experiment.seed)
 
-<<<<<<< HEAD
-        # prepare engine
-        engine = self.experiment.engine
-        engine.init_process()
-
-        set_global_seed(self.experiment.initial_seed)
-        loaders = self.experiment.get_loaders(stage=self.stage)
-        loaders = validate_loaders(loaders)
-        # self.loaders = loaders
-
-        set_global_seed(self.experiment.initial_seed)
-
-        model = self.experiment.get_model(self.stage)
-        model = engine.to_device(model)
-
-        device = engine.device
-        criterion = self.experiment.get_criterion(self.stage)
-        optimizer = self.experiment.get_optimizer(self.stage, model)
-        scheduler = self.experiment.get_scheduler(self.stage, optimizer)
-
-        # model, criterion, optimizer, scheduler, device = process_components(
-        #     model=model,
-        #     criterion=criterion,
-        #     optimizer=optimizer,
-        #     scheduler=scheduler,
-        #     engine_params=self.experiment.engine_params,
-        #     device=self.device,
-        # )
-
-        set_global_seed(self.experiment.initial_seed)
-        callbacks = self.experiment.get_callbacks(self.stage)
-        callbacks = filter_callbacks_by_node(callbacks)
-        callbacks = sort_callbacks_by_order(callbacks)
-=======
         loaders = self.experiment.get_loaders(stage=self.stage_key)
         loaders = validate_loaders(loaders)
         self.loaders = loaders
->>>>>>> 6158098d
 
         migrate_model_from_previous_stage = stage_params.get(
             "migrate_model_from_previous_stage", True
