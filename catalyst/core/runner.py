--- conflicted
+++ resolved
@@ -834,7 +834,6 @@
 
         loaders = self.experiment.get_loaders(stage=self.stage_key)
         loaders = validate_loaders(loaders)
-<<<<<<< HEAD
         self.loaders = loaders
 
         migrate_model_from_previous_stage = stage_params.get(
@@ -864,29 +863,6 @@
                 self.experiment.get_scheduler, stage=self.stage_key
             ),
         )
-=======
-        # self.loaders = loaders
-
-        set_global_seed(self.experiment.initial_seed)
-
-        engine = self.experiment.engine
-        model = self.experiment.get_model(self.stage)
-        model = engine.to_device(model)
-
-        device = engine.device
-        criterion = self.experiment.get_criterion(self.stage)
-        optimizer = self.experiment.get_optimizer(self.stage, model)
-        scheduler = self.experiment.get_scheduler(self.stage, optimizer)
-
-        # model, criterion, optimizer, scheduler, device = process_components(
-        #     model=model,
-        #     criterion=criterion,
-        #     optimizer=optimizer,
-        #     scheduler=scheduler,
-        #     engine_params=self.experiment.engine_params,
-        #     device=self.device,
-        # )
->>>>>>> ad56580e
 
         # @TODO: we could refactor here
         migrate_callbacks_from_previous_stage = stage_params.get(
