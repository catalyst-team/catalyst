--- conflicted
+++ resolved
@@ -157,13 +157,12 @@
 
         return model, criterion, optimizer, scheduler, device
 
-<<<<<<< HEAD
     def _process_callbacks(self, callbacks):
         loggers = utils.process_callbacks(
             OrderedDict(
                 [
                     (k, v) for k, v in callbacks.items()
-                    if isinstance(v, LoggerCallback)
+                    if issubclass(v.__class__, LoggerCallback)
                 ]
             )
         )
@@ -171,12 +170,10 @@
             OrderedDict(
                 [
                     (k, v) for k, v in callbacks.items()
-                    if not isinstance(v, LoggerCallback)
+                    if not issubclass(v.__class__, LoggerCallback)
                 ]
             )
         )
-        self.state.loggers = loggers
-        self.loggers = loggers
         # Prepare events dictionary
         start_callbacks = OrderedDict(**loggers, **callbacks)
         end_callbacks = OrderedDict(**callbacks, **loggers)
@@ -194,12 +191,11 @@
                 ]
             )
             callbacks[event] = filtered_callbacks
-        self.callbacks = callbacks
+        return callbacks, loggers
 
     def _prepare_for_stage(self, stage: str):
         utils.set_global_seed(self.experiment.initial_seed)
 
-=======
     def _get_state(
         self,
         stage: str,
@@ -209,7 +205,6 @@
         scheduler: Scheduler,
         device: Device,
     ):
->>>>>>> a7154b8d
         migrating_params = dict(**self.experiment.get_state_params(stage))
         migrate_from_previous_stage = \
             migrating_params.get("migrate_from_previous_stage", True)
@@ -236,9 +231,6 @@
 
     def _get_callbacks(self, stage: str):
         callbacks = self.experiment.get_callbacks(stage)
-<<<<<<< HEAD
-        self._process_callbacks(callbacks)
-=======
 
         # Remove master-only callbacks on worker nodes
         if utils.get_rank() > 0:
@@ -251,22 +243,7 @@
             ):
                 del callbacks[k]
 
-        loggers = utils.process_callbacks(
-            OrderedDict(
-                [
-                    (k, v) for k, v in callbacks.items()
-                    if issubclass(v.__class__, LoggerCallback)
-                ]
-            )
-        )
-        callbacks = utils.process_callbacks(
-            OrderedDict(
-                [
-                    (k, v) for k, v in callbacks.items()
-                    if not issubclass(v.__class__, LoggerCallback)
-                ]
-            )
-        )
+        callbacks, loggers = self._process_callbacks(callbacks)
 
         return callbacks, loggers
 
@@ -290,7 +267,6 @@
         self.callbacks = callbacks
         self.loggers = loggers
         self.state.loggers = loggers
->>>>>>> a7154b8d
 
     def _prepare_for_epoch(self, stage: str, epoch: int):
         pass
@@ -454,14 +430,9 @@
             if _exception_handler_check(self.loggers) \
                     or _exception_handler_check(self.callbacks):
                 self.state.exception = ex
-<<<<<<< HEAD
                 self._run_event("exception")
-=======
-                self._run_event("exception", moment=None)
             else:
                 raise ex
->>>>>>> a7154b8d
-
         return self
 
 
