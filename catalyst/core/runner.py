--- conflicted
+++ resolved
@@ -1,10 +1,4 @@
-<<<<<<< HEAD
-from typing import (  # isort:skip
-    Any, Callable, Dict, Mapping, Tuple, Union, List  # isort:skip
-)  # isort:skip
-=======
 from typing import Any, Callable, Dict, Mapping, Tuple, Union  # isort:skip
->>>>>>> d2cf5cd8
 
 from abc import ABC, abstractmethod
 from collections import OrderedDict
@@ -27,18 +21,8 @@
     """
     Abstract class for all runners inherited from
     """
-<<<<<<< HEAD
-
-    experiment_fn: Callable = _Experiment
-    state_fn: callable = _State
-    events: List[str] = [
-        "stage_start", "epoch_start", "batch_start", "loader_start",
-        "stage_end", "epoch_end", "batch_end", "loader_end", "exception"
-    ]
-=======
     _experiment_fn: Callable = _Experiment
     _state_fn: Callable = _State
->>>>>>> d2cf5cd8
 
     def __init__(
         self,
@@ -158,42 +142,6 @@
             )
 
         return model, criterion, optimizer, scheduler, device
-
-    def _process_callbacks(self, callbacks):
-        loggers = utils.process_callbacks(
-            OrderedDict(
-                [
-                    (k, v) for k, v in callbacks.items()
-                    if issubclass(v.__class__, LoggerCallback)
-                ]
-            )
-        )
-        callbacks = utils.process_callbacks(
-            OrderedDict(
-                [
-                    (k, v) for k, v in callbacks.items()
-                    if not issubclass(v.__class__, LoggerCallback)
-                ]
-            )
-        )
-        # Prepare events dictionary
-        start_callbacks = OrderedDict(**loggers, **callbacks)
-        end_callbacks = OrderedDict(**callbacks, **loggers)
-        callbacks = {}
-        for event in self.events:
-            fn_name = f"on_{event}"
-            if event.endswith("start"):
-                unfiltered_callbacks = start_callbacks
-            else:
-                unfiltered_callbacks = end_callbacks
-            filtered_callbacks = OrderedDict(
-                [
-                    (k, v) for k, v in unfiltered_callbacks.items()
-                    if not utils.fn_ends_with_pass(getattr(v, fn_name))
-                ]
-            )
-            callbacks[event] = filtered_callbacks
-        return callbacks, loggers
 
     def _get_state(
         self,
@@ -263,11 +211,7 @@
             ):
                 del callbacks[k]
 
-<<<<<<< HEAD
-        callbacks, loggers = self._process_callbacks(callbacks)
-=======
         callbacks = utils.process_callbacks(callbacks)
->>>>>>> d2cf5cd8
 
         return callbacks
 
@@ -294,19 +238,8 @@
         pass
 
     def _run_event(self, event: str):
-<<<<<<< HEAD
-        fn_name = f"on_{event}"
-        state_pre_fn_name = f"{fn_name}_pre"
-        state_post_fn_name = f"{fn_name}_post"
-        # State is frozen, therefore you can only getattr it's methods
-        getattr(self.state, state_pre_fn_name)()
-        for callback in self.callbacks[event].values():
-            getattr(callback, fn_name)(self.state)
-        getattr(self.state, state_post_fn_name)()
-=======
         for callback in self.state.callbacks.values():
             getattr(callback, event)(self.state)
->>>>>>> d2cf5cd8
 
     def _batch2device(self, batch: Mapping[str, Any], device: Device):
         output = utils.any2device(batch, device)
@@ -337,25 +270,11 @@
     def _run_batch(self, batch: Mapping[str, Any]):
         self.state.global_step += self.state.batch_size
         batch = self._batch2device(batch, self.device)
-<<<<<<< HEAD
-        self.state.input = batch
-        self.state.timer.stop("_timers/data_time")
-
-        self._run_event("batch_start")
-=======
         self.state.batch_in = batch
->>>>>>> d2cf5cd8
 
         self._run_event("on_batch_start")
         self._run_batch_train_step(batch=batch)
-<<<<<<< HEAD
-        self.state.timer.stop("_timers/model_time")
-
-        self.state.timer.stop("_timers/batch_time")
-        self._run_event("batch_end")
-=======
         self._run_event("on_batch_end")
->>>>>>> d2cf5cd8
 
     def _run_loader(self, loader: DataLoader):
         self.state.batch_size = (
@@ -407,57 +326,31 @@
             utils.set_global_seed(
                 self.experiment.initial_seed + state.global_epoch + 1
             )
-<<<<<<< HEAD
-            self._run_event("loader_start")
-            with torch.set_grad_enabled(self.state.need_backward):
-                self._run_loader(loader)
-            self._run_event("loader_end")
-=======
             self._run_event("on_loader_start")
             with torch.set_grad_enabled(state.need_backward_pass):
                 self._run_loader(loader)
             self._run_event("on_loader_end")
->>>>>>> d2cf5cd8
 
     def _run_stage(self, stage: str):
         self._prepare_for_stage(stage)
         state: _State = self.state
 
-<<<<<<< HEAD
-        # checkpoint loading
-        self._run_event("stage_start")
-
-        while self.state.stage_epoch < self.state.num_epochs:
-            self._run_event("epoch_start")
-=======
         self._run_event("on_stage_start")
         while state.epoch < state.num_epochs + 1:
->>>>>>> d2cf5cd8
             utils.set_global_seed(
                 self.experiment.initial_seed + state.global_epoch + 1
             )
-<<<<<<< HEAD
-            self._run_epoch(stage=stage, epoch=self.state.stage_epoch)
-            self._run_event("epoch_end")
-=======
             self._run_event("on_epoch_start")
             self._run_epoch(stage=stage, epoch=state.epoch)
             self._run_event("on_epoch_end")
->>>>>>> d2cf5cd8
 
             if state.need_early_stop:
                 state.need_early_stop = False
                 break
 
-<<<<<<< HEAD
-            self.state.epoch += 1
-            self.state.stage_epoch += 1
-        self._run_event("stage_end")
-=======
             state.global_epoch += 1
             state.epoch += 1
         self._run_event("on_stage_end")
->>>>>>> d2cf5cd8
 
     def run_experiment(self, experiment: _Experiment):
         """
@@ -480,13 +373,10 @@
             if self.state is not None and \
                     _exception_handler_check(self.state.callbacks):
                 self.state.exception = ex
-<<<<<<< HEAD
-                self._run_event("exception")
-=======
                 self._run_event("on_exception")
->>>>>>> d2cf5cd8
             else:
                 raise ex
+
         return self
 
 
