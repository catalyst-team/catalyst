--- conflicted
+++ resolved
@@ -669,12 +669,9 @@
                 torch.multiprocessing.spawn(
                     self._run_stage, args=(world_size,), nprocs=world_size, join=True,
                 )
-<<<<<<< HEAD
             else:
                 # single-device branch (cpu, gpu, dp)
                 self._run_stage()
-=======
->>>>>>> b0c2da84
         self._run_event("on_experiment_end")
 
     def run(self) -> "IRunner":
