--- conflicted
+++ resolved
@@ -1,12 +1,8 @@
 from typing import Callable, Dict, List
 import logging
 
-<<<<<<< HEAD
 from torch.nn.parallel import DataParallel, DistributedDataParallel
 
-from catalyst import utils
-=======
->>>>>>> 9f97ad91
 from catalyst.core import (
     Callback,
     CallbackNode,
@@ -139,38 +135,33 @@
             )
             state.epoch_metrics[momentum_name] = momentum
 
-<<<<<<< HEAD
     def _store_grad_norm(self, state: State):
         model = state.model
 
         if isinstance(model, (DataParallel, DistributedDataParallel)):
             model = model.module
 
-        total_norm = 0.
+        total_norm = 0.0
 
         for tag, value in model.named_parameters():
             tag = tag.replace(".", "/")
             metrics_tag = f"{self.model_grad_norm_prefix}/{tag}"
             param_norm = value.grad.data.norm(self.norm_type).item()
-            total_norm += param_norm**self.norm_type
+            total_norm += param_norm ** self.norm_type
 
             state.batch_metrics[metrics_tag] = param_norm
 
-        total_norm = total_norm**(1. / self.norm_type)
+        total_norm = total_norm ** (1.0 / self.norm_type)
         tag = "total"
         metrics_tag = f"{self.model_grad_norm_prefix}/{tag}"
         state.batch_metrics[metrics_tag] = total_norm
 
-    def on_batch_end(self, state: State):
-        """On batch end event"""
-=======
     def on_batch_end(self, state: State) -> None:
         """On batch end event
 
         Args:
             state (State): current state
         """
->>>>>>> 9f97ad91
         if not state.is_train_loader:
             return
 
