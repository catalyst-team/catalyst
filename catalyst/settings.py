--- conflicted
+++ resolved
@@ -360,12 +360,9 @@
 setattr(  # noqa: B010
     SETTINGS, "IS_QUANTIZATION_AVAILABLE", IS_QUANTIZATION_AVAILABLE
 )
-<<<<<<< HEAD
 setattr(SETTINGS, "IS_CUDA_AVAILABLE", IS_CUDA_AVAILABLE)  # noqa: B010
-=======
 setattr(SETTINGS, "IS_OPTUNA_AVAILABLE", IS_OPTUNA_AVAILABLE)  # noqa: B010
 
->>>>>>> 13552bfe
 
 __all__ = [
     "SETTINGS",
