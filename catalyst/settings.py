--- conflicted
+++ resolved
@@ -131,8 +131,6 @@
         return False
 
 
-<<<<<<< HEAD
-=======
 def _is_wandb_available():
     try:
         import wandb  # noqa: F401
@@ -142,7 +140,6 @@
         return False
 
 
->>>>>>> c2368c92
 def _is_neptune_available():
     try:
         import neptune.new as neptune  # noqa: F401
