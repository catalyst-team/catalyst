--- conflicted
+++ resolved
@@ -3,7 +3,6 @@
 import logging
 import os
 
-from packaging.version import parse, Version
 import torch
 
 from catalyst.tools.frozen_class import FrozenClass
@@ -11,7 +10,6 @@
 logger = logging.getLogger(__name__)
 
 IS_CUDA_AVAILABLE = torch.cuda.is_available()
-IS_AMP_AVAILABLE = IS_CUDA_AVAILABLE and parse(torch.__version__) >= Version("1.6.0")
 NUM_CUDA_DEVICES = torch.cuda.device_count()
 
 
@@ -23,27 +21,26 @@
     IS_GIT_AVAILABLE = False
 
 try:
-<<<<<<< HEAD
+    import apex  # noqa: F401
+    from apex import amp  # noqa: F401
+
+    IS_APEX_AVAILABLE = True
+except ImportError:
+    IS_APEX_AVAILABLE = False
+
+try:
+    import torch_xla.core.xla_model as xm  # noqa: F401
+
+    IS_XLA_AVAILABLE = True
+except ModuleNotFoundError:
+    IS_XLA_AVAILABLE = False
+
+try:
     import onnx, onnxruntime  # noqa: F401
 
     IS_ONNX_AVAILABLE = True
 except ImportError:
     IS_ONNX_AVAILABLE = False
-=======
-    import apex  # noqa: F401
-    from apex import amp  # noqa: F401
-
-    IS_APEX_AVAILABLE = True
-except ImportError:
-    IS_APEX_AVAILABLE = False
->>>>>>> 5d4a0db1
-
-try:
-    import torch_xla.core.xla_model as xm  # noqa: F401
-
-    IS_XLA_AVAILABLE = True
-except ModuleNotFoundError:
-    IS_XLA_AVAILABLE = False
 
 try:
     import torch.nn.utils.prune as prune  # noqa: F401
@@ -380,13 +377,11 @@
 
 SETTINGS = Settings.parse()
 setattr(SETTINGS, "IS_GIT_AVAILABLE", IS_GIT_AVAILABLE)  # noqa: B010
-setattr(SETTINGS, "IS_CUDA_AVAILABLE", IS_CUDA_AVAILABLE)  # noqa: B010
-setattr(SETTINGS, "IS_APEX_AVAILABLE", IS_APEX_AVAILABLE)  # noqa: B010
-setattr(SETTINGS, "IS_AMP_AVAILABLE", IS_AMP_AVAILABLE)  # noqa: B010
-setattr(SETTINGS, "NUM_CUDA_DEVICES", NUM_CUDA_DEVICES)  # noqa: B010
 setattr(SETTINGS, "IS_XLA_AVAILABLE", IS_XLA_AVAILABLE)  # noqa: B010
 setattr(SETTINGS, "IS_PRUNING_AVAILABLE", IS_PRUNING_AVAILABLE)  # noqa: B010
 setattr(SETTINGS, "IS_QUANTIZATION_AVAILABLE", IS_QUANTIZATION_AVAILABLE)  # noqa: B010
+setattr(SETTINGS, "IS_CUDA_AVAILABLE", IS_CUDA_AVAILABLE)  # noqa: B010
+setattr(SETTINGS, "NUM_CUDA_DEVICES", NUM_CUDA_DEVICES)  # noqa: B010
 setattr(SETTINGS, "IS_OPTUNA_AVAILABLE", IS_OPTUNA_AVAILABLE)  # noqa: B010
 setattr(SETTINGS, "IS_HYDRA_AVAILABLE", IS_HYDRA_AVAILABLE)  # noqa: B010
 
