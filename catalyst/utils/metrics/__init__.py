--- conflicted
+++ resolved
@@ -8,8 +8,5 @@
 from .f1_score import f1_score
 from .focal import reduced_focal_loss, sigmoid_focal_loss
 from .iou import iou, jaccard
-<<<<<<< HEAD
 from .ndcg import dcg, ndcg
-=======
 from .precision import average_precision, mean_average_precision
->>>>>>> efaa85f1
