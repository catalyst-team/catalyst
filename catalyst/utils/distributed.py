--- conflicted
+++ resolved
@@ -14,7 +14,7 @@
 import torch.distributed
 
 from catalyst import __version__
-from catalyst.tools.typing import (
+from catalyst.utils.tools.typing import (
     Criterion,
     Device,
     Model,
@@ -47,35 +47,7 @@
     return isinstance(model, parallel_wrappers)
 
 
-<<<<<<< HEAD
-def get_nn_from_ddp_module(model: nn.Module) -> nn.Module:
-    """
-    Return a real model from a torch.nn.DataParallel,
-    torch.nn.parallel.DistributedDataParallel, or
-    apex.parallel.DistributedDataParallel.
-
-    Args:
-        model: A model, or DataParallel wrapper.
-
-    Returns:
-        A model
-    """
-    if check_ddp_wrapped(model):
-        model = model.module
-    return model
-
-
-def is_torch_distributed_initialized() -> bool:
-    """Checks if torch.distributed is available and initialized."""
-    return (
-        torch.distributed.is_available() and torch.distributed.is_initialized()
-    )
-
-
-def is_apex_available() -> bool:
-=======
 def check_apex_available() -> bool:
->>>>>>> 14a09fa2
     """Checks if apex is available."""
     env_apex = os.getenv("USE_APEX", "1") == "1"
     try:
@@ -380,13 +352,9 @@
     "check_slurm_available",
     "assert_fp16_available",
     "initialize_apex",
-<<<<<<< HEAD
-    "check_ddp_wrapped",
-=======
     "get_nn_from_ddp_module",
     "get_rank",
     "get_distributed_mean",
->>>>>>> 14a09fa2
     "get_distributed_env",
     "get_distributed_params",
     "get_slurm_params",
