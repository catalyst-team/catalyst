from typing import Dict, Tuple
from collections import OrderedDict
import os
import copy
import random
import socket
import subprocess
<<<<<<< HEAD
=======
import sys
>>>>>>> 28dd7696

import torch
from torch import nn
import torch.distributed

from catalyst.utils.tools.typing import (
    Criterion,
    Device,
    Model,
    Optimizer,
    Scheduler,
)
from .torch import get_available_gpus, get_device
from .misc import get_fn_default_params, maybe_recursive_call


def is_wrapped_with_ddp(model: nn.Module) -> bool:
    """
    Checks whether model is wrapped with DataParallel/DistributedDataParallel.
    """
    parallel_wrappers = nn.DataParallel, nn.parallel.DistributedDataParallel

    # Check whether Apex is installed and if it is,
    # add Apex's DistributedDataParallel to list of checked types
    try:
        from apex.parallel import DistributedDataParallel as apex_DDP

        parallel_wrappers = parallel_wrappers + (apex_DDP,)
    except ImportError:
        pass

    return isinstance(model, parallel_wrappers)


def get_nn_from_ddp_module(model: nn.Module) -> nn.Module:
    """
    Return a real model from a torch.nn.DataParallel,
    torch.nn.parallel.DistributedDataParallel, or
    apex.parallel.DistributedDataParallel.

    Args:
        model: A model, or DataParallel wrapper.

    Returns:
        A model
    """
    if is_wrapped_with_ddp(model):
        model = model.module
    return model


def is_torch_distributed_initialized() -> bool:
    """
    Checks if torch.distributed is available and initialized
    """
    return (
        torch.distributed.is_available() and torch.distributed.is_initialized()
    )


def is_apex_available() -> bool:
    """
    Checks if apex is available
    """
    env_apex = os.getenv("USE_APEX", "1") == "1"
    try:
        import apex  # noqa: F401
        from apex import amp  # noqa: F401

        return True and env_apex
    except ImportError:
        return False and env_apex


def assert_fp16_available() -> None:
    """
    Asserts for installed and available Apex FP16
    """
    assert (
        torch.backends.cudnn.enabled
    ), "fp16 mode requires cudnn backend to be enabled."

    assert is_apex_available(), (
        "NVidia Apex package must be installed. "
        "See https://github.com/NVIDIA/apex."
    )


def get_rank() -> int:
    """
    Returns the rank of the current worker.

    Returns:
         int: ``rank`` if torch.distributed is initialized,
              otherwise ``-1``
    """
    if is_torch_distributed_initialized():
        return torch.distributed.get_rank()
    else:
        return -1


def get_distributed_mean(value: float):
    """
    Computes distributed mean among all nodes
    """
    if is_torch_distributed_initialized():
        value = torch.tensor(
            value,
            dtype=torch.float,
            device=f"cuda:{torch.cuda.current_device()}",
            requires_grad=False,
        )
        torch.distributed.all_reduce(value)
        value = float(value.item() / torch.distributed.get_world_size())
    return value


def is_slurm_available():
    return "SLURM_JOB_NUM_NODES" in os.environ and "SLURM_NODEID" in os.environ


def get_slurm_params():
    cmd = "scontrol show hostnames '%s'" % os.environ["SLURM_JOB_NODELIST"]
    nodes = subprocess.getoutput(cmd).split()
    num_nodes = int(os.environ["SLURM_JOB_NUM_NODES"])
    current_node = os.environ["SLURMD_NODENAME"]
    master_node = socket.gethostbyname(nodes[0])
    cur_node_idx = nodes.index(current_node)
    job_id = os.environ["SLURM_JOB_ID"]
    master_port = str(5 * 10 ** 4 + int(job_id) % 10 ** 4)
    return cur_node_idx, num_nodes, master_node, master_port


def get_distributed_params():
    master_port = str(random.randint(5 * 10 ** 4, 6 * 10 ** 4))
    master_addr = "127.0.0.1"
    cur_node, num_nodes = 0, 1
    if is_slurm_available():
        cur_node, num_nodes, master_addr, master_port = get_slurm_params()

    os.environ["MASTER_ADDR"] = os.getenv("MASTER_ADDR", master_addr)
    os.environ["MASTER_PORT"] = os.getenv("MASTER_PORT", master_port)

    workers_per_node = torch.cuda.device_count()
    start_rank = cur_node * workers_per_node
    world_size = num_nodes * workers_per_node

    local_rank = os.getenv("LOCAL_RANK", None)
    rank = os.getenv("RANK", None)
    local_rank, rank = [v and int(v) for v in [local_rank, rank]]
    world_size = int(os.getenv("WORLD_SIZE", world_size))

    output = OrderedDict(
        local_rank=local_rank,
        start_rank=start_rank,
        rank=rank,
        world_size=world_size,
        master_addr=os.environ["MASTER_ADDR"],
        master_port=os.environ["MASTER_PORT"],
    )

    return output


def get_distributed_env(
    local_rank, rank, world_size, use_cuda_visible_devices=True
):
    env = os.environ.copy()
    env["RANK"] = str(rank)
    env["WORLD_SIZE"] = str(world_size)
    env["LOCAL_RANK"] = str(local_rank)
    if use_cuda_visible_devices:
        available_gpus = get_available_gpus()
        env["LOCAL_RANK"] = "0"
        env["CUDA_VISIBLE_DEVICES"] = str(available_gpus[local_rank])
    return env


def initialize_apex(model, optimizer=None, **distributed_params):
    import apex
<<<<<<< HEAD
    amp_params = get_fn_default_params(
=======

    amp_params = utils.get_fn_default_params(
>>>>>>> 28dd7696
        apex.amp.initialize, ["models", "optimizers"]
    )
    amp_params["opt_level"] = "O0"
    for dp in distributed_params:
        if dp in amp_params:
            amp_params[dp] = distributed_params[dp]

    amp_result = apex.amp.initialize(model, optimizer, **amp_params)
    if optimizer is not None:
        model, optimizer = amp_result
    else:
        model = amp_result
    return model, optimizer

def process_components(
    model: Model,
    criterion: Criterion = None,
    optimizer: Optimizer = None,
    scheduler: Scheduler = None,
    distributed_params: Dict = None,
    device: Device = None,
) -> Tuple[Model, Criterion, Optimizer, Scheduler, Device]:
    """
    Returns the processed model, criterion, optimizer, scheduler and device

    Args:
        model (Model): torch model
        criterion (Criterion): criterion function
        optimizer (Optimizer): optimizer
        scheduler (Scheduler): scheduler
        distributed_params (dict, optional): dict with the parameters
            for distributed and FP16 methond
        device (Device, optional): device
    """
    distributed_params = distributed_params or {}
    distributed_params = copy.deepcopy(distributed_params)
    distributed_params.update(get_distributed_params())
    if device is None:
        device = get_device()

    use_apex = \
        distributed_params.pop("apex", True) and is_apex_available()

    model: Model = maybe_recursive_call(model, "to", device=device)

    if is_wrapped_with_ddp(model):
        pass
    # distributed data parallel run (ddp) (with apex support)
    elif get_rank() >= 0:
<<<<<<< HEAD
        assert isinstance(model, nn.Module), \
            "Distributed training is not available for KV model"
=======
        assert isinstance(
            model, nn.Module
        ), "No support for dixtributed KV model yet"
>>>>>>> 28dd7696

        local_rank = distributed_params.pop("local_rank", 0)
        device = f"cuda:{local_rank}"
        model = maybe_recursive_call(model, "to", device=device)

        syncbn = distributed_params.pop("syncbn", False)

        if use_apex:
            import apex

            model, optimizer = initialize_apex(
                model, optimizer, **distributed_params
            )
            model = apex.parallel.DistributedDataParallel(model)

            if syncbn:
                model = apex.parallel.convert_syncbn_model(model)
        else:
            model = nn.parallel.DistributedDataParallel(
                model, device_ids=[local_rank], output_device=local_rank
            )
    # data parallel run (dp) (with apex support)
    else:
        # apex issue https://github.com/deepset-ai/FARM/issues/210
<<<<<<< HEAD
        can_use_apex = \
            (use_apex and torch.cuda.device_count() == 1) \
            or (
                    use_apex
                    and torch.cuda.device_count() > 1
                    and distributed_params.get("opt_level", "O0") == "O1"
            )

        if can_use_apex:
            assert isinstance(model, nn.Module), \
                "Apex training is not available for KV model"
=======
        can_use_apex = (use_apex and torch.cuda.device_count() == 1) or (
            torch.cuda.device_count() > 1
            and distributed_params.get("opt_level", "O0") == "O1"
        )

        if can_use_apex:
            assert isinstance(
                model, nn.Module
            ), "No support for apex KV model yet"
>>>>>>> 28dd7696

            model, optimizer = initialize_apex(
                model, optimizer, **distributed_params
            )

        if torch.cuda.device_count() > 1:
            if isinstance(model, nn.Module):
                model = nn.DataParallel(model)
            elif isinstance(model, dict):
                model = {k: nn.DataParallel(v) for k, v in model.items()}
            else:
                raise NotImplementedError()

    model: Model = maybe_recursive_call(model, "to", device=device)

    return model, criterion, optimizer, scheduler, device


__all__ = [
    "get_rank",
    "get_distributed_mean",
    "is_apex_available",
    "assert_fp16_available",
    "is_slurm_available",
    "is_torch_distributed_initialized",
    "initialize_apex",
    "is_wrapped_with_ddp",
    "get_distributed_env",
    "get_distributed_params",
    "get_nn_from_ddp_module",
    "get_slurm_params",
    "process_components",
]<|MERGE_RESOLUTION|>--- conflicted
+++ resolved
@@ -5,10 +5,6 @@
 import random
 import socket
 import subprocess
-<<<<<<< HEAD
-=======
-import sys
->>>>>>> 28dd7696
 
 import torch
 from torch import nn
@@ -190,12 +186,7 @@
 
 def initialize_apex(model, optimizer=None, **distributed_params):
     import apex
-<<<<<<< HEAD
     amp_params = get_fn_default_params(
-=======
-
-    amp_params = utils.get_fn_default_params(
->>>>>>> 28dd7696
         apex.amp.initialize, ["models", "optimizers"]
     )
     amp_params["opt_level"] = "O0"
@@ -209,6 +200,7 @@
     else:
         model = amp_result
     return model, optimizer
+
 
 def process_components(
     model: Model,
@@ -245,14 +237,8 @@
         pass
     # distributed data parallel run (ddp) (with apex support)
     elif get_rank() >= 0:
-<<<<<<< HEAD
         assert isinstance(model, nn.Module), \
             "Distributed training is not available for KV model"
-=======
-        assert isinstance(
-            model, nn.Module
-        ), "No support for dixtributed KV model yet"
->>>>>>> 28dd7696
 
         local_rank = distributed_params.pop("local_rank", 0)
         device = f"cuda:{local_rank}"
@@ -277,7 +263,6 @@
     # data parallel run (dp) (with apex support)
     else:
         # apex issue https://github.com/deepset-ai/FARM/issues/210
-<<<<<<< HEAD
         can_use_apex = \
             (use_apex and torch.cuda.device_count() == 1) \
             or (
@@ -289,17 +274,6 @@
         if can_use_apex:
             assert isinstance(model, nn.Module), \
                 "Apex training is not available for KV model"
-=======
-        can_use_apex = (use_apex and torch.cuda.device_count() == 1) or (
-            torch.cuda.device_count() > 1
-            and distributed_params.get("opt_level", "O0") == "O1"
-        )
-
-        if can_use_apex:
-            assert isinstance(
-                model, nn.Module
-            ), "No support for apex KV model yet"
->>>>>>> 28dd7696
 
             model, optimizer = initialize_apex(
                 model, optimizer, **distributed_params
