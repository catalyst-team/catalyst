--- conflicted
+++ resolved
@@ -13,12 +13,8 @@
 from torch import nn
 import torch.distributed
 
-<<<<<<< HEAD
+from catalyst import __version__
 from catalyst.tools.typing import (
-=======
-from catalyst import __version__
-from catalyst.utils.tools.typing import (
->>>>>>> 7bd2d8b3
     Criterion,
     Device,
     Model,
