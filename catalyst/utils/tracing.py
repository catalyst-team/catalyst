--- conflicted
+++ resolved
@@ -11,19 +11,12 @@
 from catalyst.utils.distributed import get_nn_from_ddp_module
 from catalyst.utils.loaders import get_native_batch_from_loaders
 from catalyst.utils.misc import get_fn_argsnames
-<<<<<<< HEAD
-from catalyst.utils.scripts import prepare_config_api_components
+from catalyst.utils.scripts import prepare_config_api_components, get_config_runner
 from catalyst.utils.torch import any2device, get_requires_grad, set_requires_grad, ForwardOverrideModel
 from catalyst.utils.model_loading import get_model_file_name, load_experiment
 
 from catalyst.settings import IS_APEX_AVAILABLE
 
-if IS_APEX_AVAILABLE:
-    from apex import amp
-=======
-from catalyst.utils.scripts import get_config_runner
-from catalyst.utils.torch import any2device, get_requires_grad, set_requires_grad
->>>>>>> a0a637f3
 
 if TYPE_CHECKING:
     from catalyst.core.runner import IRunner
@@ -174,12 +167,9 @@
     checkpoint_path = logdir / "checkpoints" / f"{checkpoint_name}.pth"
 
     logger.info("Import experiment and runner from logdir")
-<<<<<<< HEAD
-    experiment, runner = load_experiment(logdir)
-=======
     experiment: ConfigExperiment = None
     experiment, runner, _ = get_config_runner(expdir=expdir, config=config)
->>>>>>> a0a637f3
+
 
     logger.info(f"Load model state from checkpoints/{checkpoint_name}.pth")
     if stage is None:
