# flake8: noqa
"""
All utils are gathered in :py:mod:`catalyst.utils` for easier access.

.. note::
    Everything from :py:mod:`catalyst.contrib.utils` is included in :py:mod:`catalyst.utils`
"""

from catalyst.contrib.utils import *

from catalyst.utils.checkpoint import (
    load_checkpoint,
    pack_checkpoint,
    save_checkpoint,
    unpack_checkpoint,
)
from catalyst.utils.components import process_components
from catalyst.utils.config import load_config, save_config
from catalyst.utils.dict import (
    get_key_str,
    get_key_none,
    get_key_list,
    get_key_dict,
    get_key_all,
    get_dictkey_auto_fn,
    merge_dicts,
    flatten_dict,
    split_dict_to_subdicts,
)
from catalyst.utils.distributed import (
    get_nn_from_ddp_module,
    get_slurm_params,
    get_distributed_params,
    get_distributed_env,
    get_rank,
    get_distributed_mean,
    check_ddp_wrapped,
    check_torch_distributed_initialized,
    check_slurm_available,
    check_apex_available,
    initialize_apex,
    assert_fp16_available,
    is_wrapped_with_ddp,
    is_torch_distributed_initialized,
    is_slurm_available,
    is_apex_available,
)
<<<<<<< HEAD
from catalyst.utils.hash import get_hash, get_short_hash
from catalyst.utils.initialization import get_optimal_inner_init, outer_init
from catalyst.utils.loader import (
=======
from .hash import get_hash, get_short_hash
from .initialization import get_optimal_inner_init, outer_init, weight_reset
from .loader import (
>>>>>>> b5f21107
    get_native_batch_from_loader,
    get_native_batch_from_loaders,
)
from catalyst.utils.misc import (
    copy_directory,
    format_metric,
    get_fn_default_params,
    get_fn_argsnames,
    get_utcnow_time,
    is_exception,
    maybe_recursive_call,
    fn_ends_with_pass,
)
from catalyst.utils.numpy import get_one_hot
from catalyst.utils.parser import parse_config_args, parse_args_uargs
from catalyst.utils.pipelines import clone_pipeline
from catalyst.utils.scripts import (
    import_module,
    dump_code,
    dump_python_files,
    import_experiment_and_runner,
    dump_base_experiment_code,
    distributed_cmd_run,
)
from catalyst.utils.seed import set_global_seed
from catalyst.utils.sys import (
    get_environment_vars,
    list_conda_packages,
    list_pip_packages,
    dump_environment,
)
from catalyst.utils.torch import (
    any2device,
    get_activation_fn,
    get_available_gpus,
    get_device,
    get_optimizable_params,
    get_optimizer_momentum,
    prepare_cudnn,
    process_model_params,
    set_optimizer_momentum,
    get_requires_grad,
    set_requires_grad,
    get_network_output,
    detach,
    trim_tensors,
)
from catalyst.tools.settings import IS_PRUNING_AVAILABLE

if IS_PRUNING_AVAILABLE:
    from .pruning import prune_model, remove_reparametrization<|MERGE_RESOLUTION|>--- conflicted
+++ resolved
@@ -45,15 +45,13 @@
     is_slurm_available,
     is_apex_available,
 )
-<<<<<<< HEAD
 from catalyst.utils.hash import get_hash, get_short_hash
-from catalyst.utils.initialization import get_optimal_inner_init, outer_init
+from catalyst.utils.initialization import (
+    get_optimal_inner_init,
+    outer_init,
+    weight_reset,
+)
 from catalyst.utils.loader import (
-=======
-from .hash import get_hash, get_short_hash
-from .initialization import get_optimal_inner_init, outer_init, weight_reset
-from .loader import (
->>>>>>> b5f21107
     get_native_batch_from_loader,
     get_native_batch_from_loaders,
 )
