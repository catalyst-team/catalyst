--- conflicted
+++ resolved
@@ -62,12 +62,8 @@
     get_utcnow_time,
     is_exception,
     maybe_recursive_call,
-<<<<<<< HEAD
-    fn_ends_with_pass,
     get_attr,
-=======
     set_global_seed,
->>>>>>> 67a8891d
 )
 from catalyst.utils.numpy import get_one_hot
 from catalyst.utils.parser import parse_config_args, parse_args_uargs
