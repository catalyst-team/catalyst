# flake8: noqa
# isort:skip_file
"""
All utils are gathered in :py:mod:`catalyst.utils` for easier access.

.. note::
    Everything from :py:mod:`catalyst.contrib.utils` is included in :py:mod:`catalyst.utils`
"""
from catalyst.contrib.utils import *
from .checkpoint import (
    load_checkpoint,
    pack_checkpoint,
    save_checkpoint,
    unpack_checkpoint,
)
from .config import load_config, save_config
from .dict import (
    get_key_str,
    get_key_none,
    get_key_list,
    get_key_dict,
    get_key_all,
    get_dictkey_auto_fn,
    merge_dicts,
    flatten_dict,
    split_dict_to_subdicts,
)
from .distributed import (
    get_nn_from_ddp_module,
    get_slurm_params,
    get_distributed_params,
    get_distributed_env,
    get_rank,
    get_distributed_mean,
    is_wrapped_with_ddp,
    is_torch_distributed_initialized,
    is_slurm_available,
    is_apex_available,
    initialize_apex,
    assert_fp16_available,
    process_components,
)
from .hash import get_hash, get_short_hash
from .initialization import get_optimal_inner_init, outer_init
from .misc import (
    copy_directory,
    format_metric,
    get_fn_default_params,
    get_fn_argsnames,
    get_utcnow_time,
    is_exception,
    maybe_recursive_call,
    fn_ends_with_pass,
)
from .numpy import get_one_hot
from .parser import parse_config_args, parse_args_uargs
from .scripts import (
    import_module,
    dump_code,
    dump_python_files,
    import_experiment_and_runner,
    dump_base_experiment_code,
    distributed_cmd_run,
)
from .seed import set_global_seed
from .sys import (
    get_environment_vars,
    list_conda_packages,
    list_pip_packages,
    dump_environment,
)
from .torch import (
    any2device,
    get_activation_fn,
    get_available_gpus,
    get_device,
    get_optimizable_params,
    get_optimizer_momentum,
    prepare_cudnn,
    process_model_params,
    set_optimizer_momentum,
    set_requires_grad,
<<<<<<< HEAD
=======
    get_network_output,
)
from .distributed import (
    get_nn_from_ddp_module,
    get_slurm_params,
    get_distributed_params,
    get_distributed_env,
    get_rank,
    get_distributed_mean,
    is_wrapped_with_ddp,
    is_torch_distributed_initialized,
    is_slurm_available,
    is_apex_available,
    distributed_run,
    initialize_apex,
    assert_fp16_available,
    process_components,
>>>>>>> 48ff9967
)<|MERGE_RESOLUTION|>--- conflicted
+++ resolved
@@ -80,24 +80,5 @@
     process_model_params,
     set_optimizer_momentum,
     set_requires_grad,
-<<<<<<< HEAD
-=======
     get_network_output,
-)
-from .distributed import (
-    get_nn_from_ddp_module,
-    get_slurm_params,
-    get_distributed_params,
-    get_distributed_env,
-    get_rank,
-    get_distributed_mean,
-    is_wrapped_with_ddp,
-    is_torch_distributed_initialized,
-    is_slurm_available,
-    is_apex_available,
-    distributed_run,
-    initialize_apex,
-    assert_fp16_available,
-    process_components,
->>>>>>> 48ff9967
 )