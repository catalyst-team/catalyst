from typing import Any, Callable, Dict, Iterable
from collections import OrderedDict
from copy import copy
import warnings

import torch
from torch.utils.data import DataLoader, Dataset, DistributedSampler
from torch.utils.data.dataloader import default_collate as default_collate_fn

from catalyst.registry import REGISTRY
from catalyst.utils.distributed import get_distributed_params, get_rank
from catalyst.utils.misc import merge_dicts, set_global_seed


def get_loader(
    data_source: Iterable[dict],
    open_fn: Callable,
    dict_transform: Callable = None,
    sampler=None,
    collate_fn: Callable = default_collate_fn,
    batch_size: int = 32,
    num_workers: int = 4,
    shuffle: bool = False,
    drop_last: bool = False,
):
    """Creates a DataLoader from given source and its open/transform params.

    Args:
        data_source: and iterable containing your
            data annotations,
            (for example path to images, labels, bboxes, etc)
        open_fn: function, that can open your
            annotations dict and
            transfer it to data, needed by your network
            (for example open image by path, or tokenize read string)
        dict_transform: transforms to use on dict
            (for example normalize image, add blur, crop/resize/etc)
        sampler (Sampler, optional): defines the strategy to draw samples from
            the dataset
        collate_fn (callable, optional): merges a list of samples to form a
            mini-batch of Tensor(s).  Used when using batched loading from a
            map-style dataset
        batch_size (int, optional): how many samples per batch to load
        num_workers (int, optional): how many subprocesses to use for data
            loading. ``0`` means that the data will be loaded
            in the main process
        shuffle (bool, optional): set to ``True`` to have the data reshuffled
            at every epoch (default: ``False``).
        drop_last (bool, optional): set to ``True`` to drop
            the last incomplete batch, if the dataset size is not divisible
            by the batch size. If ``False`` and the size of dataset
            is not divisible by the batch size, then the last batch
            will be smaller. (default: ``False``)

    Returns:
        DataLoader with ``catalyst.data.ListDataset``
    """
    from catalyst.data.dataset import ListDataset

    dataset = ListDataset(list_data=data_source, open_fn=open_fn, dict_transform=dict_transform,)
    loader = torch.utils.data.DataLoader(
        dataset=dataset,
        sampler=sampler,
        collate_fn=collate_fn,
        batch_size=batch_size,
        num_workers=num_workers,
        shuffle=shuffle,
        pin_memory=torch.cuda.is_available(),
        drop_last=drop_last,
    )
    return loader


<<<<<<< HEAD
def get_native_batch_from_loader(loader: DataLoader, batch_index: int = 0):
    """
    Returns a batch from experiment loader

    Args:
        loader: Loader to get batch from
        batch_index: Index of batch to take from dataset of the loader

    Returns:
        batch from loader
    """
    dataset = loader.dataset
    collate_fn = loader.collate_fn
    return collate_fn([dataset[batch_index]])


def get_native_batch_from_loaders(
    loaders: Dict[str, DataLoader], loader: Union[str, int] = 0, batch_index: int = 0,
):
    """
    Returns a batch from experiment loaders by its index or name.

    Args:
        loaders (Dict[str, DataLoader]): Loaders list to get loader from
        loader (Union[str, int]): Loader name or its index, default is zero
        batch_index: Index of batch to take from dataset of the loader

    Returns:
        batch from loader

    Raises:
        TypeError: if loader parameter is not a string or an integer
    """
    if isinstance(loader, str):
        loader_instance = loaders[loader]
    elif isinstance(loader, int):
        loader_instance = list(loaders.values())[loader]
    else:
        raise TypeError("Loader parameter must be a string or an integer")

    output = get_native_batch_from_loader(loader=loader_instance, batch_index=batch_index)

    return output
=======
# def get_native_batch_from_loader(loader: DataLoader, batch_index: int = 0):
#     """
#     Returns a batch from experiment loader
#
#     Args:
#         loader: Loader to get batch from
#         batch_index: Index of batch to take from dataset of the loader
#
#     Returns:
#         batch from loader
#     """
#     dataset = loader.dataset
#     collate_fn = loader.collate_fn
#     return collate_fn([dataset[batch_index]])
#
#
# def get_native_batch_from_loaders(
#     loaders: Dict[str, DataLoader], loader: Union[str, int] = 0, batch_index: int = 0,
# ):
#     """
#     Returns a batch from experiment loaders by its index or name.
#
#     Args:
#         loaders (Dict[str, DataLoader]): Loaders list to get loader from
#         loader (Union[str, int]): Loader name or its index, default is zero
#         batch_index: Index of batch to take from dataset of the loader
#
#     Returns:
#         batch from loader
#
#     Raises:
#         TypeError: if loader parameter is not a string or an integer
#     """
#     if isinstance(loader, str):
#         loader_instance = loaders[loader]
#     elif isinstance(loader, int):
#         loader_instance = list(loaders.values())[loader]
#     else:
#         raise TypeError("Loader parameter must be a string or an integer")
#
#     output = get_native_batch_from_loader(loader=loader_instance, batch_index=batch_index)
#
#     return output
>>>>>>> e7b802a7


def _force_make_distributed_loader(loader: DataLoader) -> DataLoader:
    """
    Transfers loader to distributed mode. Experimental feature.

    Args:
        loader: pytorch dataloder

    Returns:
        DataLoader: pytorch dataloder with distributed sampler.
    """
    from catalyst.data.sampler import DistributedSamplerWrapper

    sampler = (
        DistributedSampler(dataset=loader.dataset)
        if getattr(loader, "sampler", None) is not None
        else DistributedSamplerWrapper(sampler=loader.sampler)
    )
    loader = DataLoader(
        dataset=copy(loader.dataset),
        batch_size=loader.batch_size,
        # shuffle=loader.shuffle,
        sampler=sampler,
        # batch_sampler=loader.batch_sampler,
        num_workers=loader.num_workers,
        # collate_fn=loader.collate_fn,
        pin_memory=loader.pin_memory,
        drop_last=loader.drop_last,
    )
    return loader


def validate_loaders(loaders: Dict[str, DataLoader]) -> Dict[str, DataLoader]:
    """
    Check pytorch dataloaders for distributed setup.
    Transfers them to distributed mode if necessary.
    (Experimental feature)

    Args:
        loaders (Dict[str, DataLoader]): dictionary with pytorch dataloaders

    Returns:
        Dict[str, DataLoader]: dictionary
            with pytorch dataloaders (with distributed samplers if necessary)
    """
    from catalyst.data.sampler import DistributedSamplerWrapper

    rank = get_rank()
    if rank >= 0:
        for key, value in loaders.items():
            if not isinstance(value.sampler, (DistributedSampler, DistributedSamplerWrapper)):
                warnings.warn(
                    "With distributed training setup, "
                    "you need ``DistributedSampler`` for your ``DataLoader``."
                    "Transferring to distributed mode. (Experimental feature)"
                )
                loaders[key] = _force_make_distributed_loader(value)
    return loaders


def get_loaders_from_params(
    batch_size: int = 1,
    num_workers: int = 0,
    drop_last: bool = False,
    per_gpu_scaling: bool = False,
    loaders_params: Dict[str, Any] = None,
    samplers_params: Dict[str, Any] = None,
    initial_seed: int = 42,
    datasets_fn: Callable = None,
    **data_params,
) -> "OrderedDict[str, DataLoader]":
    """
    Creates pytorch dataloaders from datasets and additional parameters.

    Args:
        batch_size: ``batch_size`` parameter
            from ``torch.utils.data.DataLoader``
        num_workers: ``num_workers`` parameter
            from ``torch.utils.data.DataLoader``
        drop_last: ``drop_last`` parameter
            from ``torch.utils.data.DataLoader``
        per_gpu_scaling: boolean flag,
            if ``True``, scales batch_size in proportion to the number of GPUs
        loaders_params (Dict[str, Any]): additional loaders parameters
        samplers_params (Dict[str, Any]): additional sampler parameters
        initial_seed: initial seed for ``torch.utils.data.DataLoader``
            workers
        datasets_fn(Callable): callable function to get dictionary with
            ``torch.utils.data.Datasets``
        **data_params: additional data parameters
            or dictionary with ``torch.utils.data.Datasets`` to use for
            pytorch dataloaders creation

    Returns:
        OrderedDict[str, DataLoader]: dictionary with
            ``torch.utils.data.DataLoader``

    Raises:
        NotImplementedError: if datasource is out of `Dataset` or dict
        ValueError: if batch_sampler option is mutually
            exclusive with distributed
    """
    from catalyst.data.sampler import DistributedSamplerWrapper

    default_batch_size = batch_size
    default_num_workers = num_workers
    loaders_params = loaders_params or {}
    assert isinstance(loaders_params, dict), (
        f"`loaders_params` should be a Dict. " f"Got: {loaders_params}"
    )
    samplers_params = samplers_params or {}
    assert isinstance(
        samplers_params, dict
    ), f"`samplers_params` should be a Dict. Got: {samplers_params}"

    distributed_rank = get_rank()
    distributed = distributed_rank > -1

    if datasets_fn is not None:
        datasets = datasets_fn(**data_params)
    else:
        datasets = dict(**data_params)

    loaders = OrderedDict()
    for name, datasource in datasets.items():  # noqa: WPS426
        assert isinstance(
            datasource, (Dataset, dict)
        ), f"{datasource} should be Dataset or Dict. Got: {datasource}"

        loader_params = loaders_params.pop(name, {})
        assert isinstance(loader_params, dict), f"{loader_params} should be Dict"

        sampler_params = samplers_params.pop(name, None)
        if sampler_params is None:
            if isinstance(datasource, dict) and "sampler" in datasource:
                sampler = datasource.pop("sampler", None)
            else:
                sampler = None
        else:
            sampler = REGISTRY.get_from_params(**sampler_params)
            if isinstance(datasource, dict) and "sampler" in datasource:
                datasource.pop("sampler", None)

        batch_size = loader_params.pop("batch_size", default_batch_size)
        num_workers = loader_params.pop("num_workers", default_num_workers)

        if per_gpu_scaling and not distributed:
            num_gpus = max(1, torch.cuda.device_count())
            batch_size *= num_gpus
            num_workers *= num_gpus
        elif not per_gpu_scaling and distributed:
            world_size = get_distributed_params().pop("world_size", 1)
            if batch_size % world_size == 0:
                batch_size = int(batch_size / world_size)
            else:
                raise ValueError(
                    "For this distributed mode with per_gpu_scaling = False "
                    "you need to have batch_size divisible by number of GPUs"
                )

        loader_params = {
            "batch_size": batch_size,
            "num_workers": num_workers,
            "pin_memory": torch.cuda.is_available(),
            "drop_last": drop_last,
            **loader_params,
        }

        if isinstance(datasource, Dataset):
            loader_params["dataset"] = datasource
        elif isinstance(datasource, dict):
            assert "dataset" in datasource, "You need to specify dataset for dataloader"
            loader_params = merge_dicts(datasource, loader_params)
        else:
            raise NotImplementedError

        if distributed:
            if sampler is not None:
                if not isinstance(sampler, DistributedSampler):
                    sampler = DistributedSamplerWrapper(sampler=sampler)
            else:
                sampler = DistributedSampler(dataset=loader_params["dataset"])

        loader_params["shuffle"] = name.startswith("train") and sampler is None

        loader_params["sampler"] = sampler

        if "batch_sampler" in loader_params:
            if distributed:
                raise ValueError("batch_sampler option is mutually " "exclusive with distributed")

            for k in ("batch_size", "shuffle", "sampler", "drop_last"):
                loader_params.pop(k, None)

        if "worker_init_fn" not in loader_params:
            loader_params["worker_init_fn"] = lambda x: set_global_seed(initial_seed + x)

        loaders[name] = DataLoader(**loader_params)

    return loaders


__all__ = [
    "get_loader",
    "validate_loaders",
    "get_loaders_from_params",
]<|MERGE_RESOLUTION|>--- conflicted
+++ resolved
@@ -71,51 +71,6 @@
     return loader
 
 
-<<<<<<< HEAD
-def get_native_batch_from_loader(loader: DataLoader, batch_index: int = 0):
-    """
-    Returns a batch from experiment loader
-
-    Args:
-        loader: Loader to get batch from
-        batch_index: Index of batch to take from dataset of the loader
-
-    Returns:
-        batch from loader
-    """
-    dataset = loader.dataset
-    collate_fn = loader.collate_fn
-    return collate_fn([dataset[batch_index]])
-
-
-def get_native_batch_from_loaders(
-    loaders: Dict[str, DataLoader], loader: Union[str, int] = 0, batch_index: int = 0,
-):
-    """
-    Returns a batch from experiment loaders by its index or name.
-
-    Args:
-        loaders (Dict[str, DataLoader]): Loaders list to get loader from
-        loader (Union[str, int]): Loader name or its index, default is zero
-        batch_index: Index of batch to take from dataset of the loader
-
-    Returns:
-        batch from loader
-
-    Raises:
-        TypeError: if loader parameter is not a string or an integer
-    """
-    if isinstance(loader, str):
-        loader_instance = loaders[loader]
-    elif isinstance(loader, int):
-        loader_instance = list(loaders.values())[loader]
-    else:
-        raise TypeError("Loader parameter must be a string or an integer")
-
-    output = get_native_batch_from_loader(loader=loader_instance, batch_index=batch_index)
-
-    return output
-=======
 # def get_native_batch_from_loader(loader: DataLoader, batch_index: int = 0):
 #     """
 #     Returns a batch from experiment loader
@@ -159,7 +114,6 @@
 #     output = get_native_batch_from_loader(loader=loader_instance, batch_index=batch_index)
 #
 #     return output
->>>>>>> e7b802a7
 
 
 def _force_make_distributed_loader(loader: DataLoader) -> DataLoader:
