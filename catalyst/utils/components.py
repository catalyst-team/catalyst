<<<<<<< HEAD
from typing import Dict, Tuple
import copy

import torch
from torch import nn
import torch.distributed

from catalyst.settings import IS_XLA_AVAILABLE
from catalyst.typing import Criterion, Device, Model, Optimizer, RunnerModel, Scheduler
from catalyst.utils.distributed import (
    check_amp_available,
    check_apex_available,
    check_ddp_wrapped,
    get_distributed_params,
    get_rank,
    initialize_apex,
)
from catalyst.utils.misc import maybe_recursive_call
from catalyst.utils.torch import get_device


def _patch_forward(model):
    import apex

    input_caster_lambda = (
        lambda tensor: tensor.to(
            apex.amp._amp_state.opt_properties.options["cast_model_type"]  # noqa: WPS437
        )
        if tensor.is_floating_point()
        else tensor
    )
    output_caster_lambda = (
        lambda tensor: tensor.to(
            apex.amp._amp_state.opt_properties.options.get(  # noqa: WPS437
                "cast_model_outputs", torch.float32
            )
        )
        if tensor.is_floating_point()
        else tensor
    )

    def new_fwd(
        *args,
        old_fwd=model.forward,
        input_caster=input_caster_lambda,
        output_caster=output_caster_lambda,
        **kwargs,
    ):
        return apex.amp._initialize.applier(  # noqa: WPS437
            old_fwd(
                *apex.amp._initialize.applier(args, input_caster),  # noqa: WPS437
                **apex.amp._initialize.applier(kwargs, input_caster),  # noqa: WPS437
            ),
            output_caster,
        )

    model.forward = new_fwd
    return model


# apex issue https://github.com/deepset-ai/FARM/issues/210
# solution: https://github.com/NVIDIA/apex/issues/503#issuecomment-566181771
def _wrap_into_data_parallel_with_apex(
    model: RunnerModel, optimizer: Optimizer, engine_params: Dict
):
    if isinstance(model, nn.Module):
        model = nn.Sequential(model)
        model, optimizer = initialize_apex(model, optimizer, **engine_params)
        model = torch.nn.DataParallel(model[0])
        model = _patch_forward(model)
    elif isinstance(model, dict):
        model = {k: nn.Sequential(v) for k, v in model.items()}
        model, optimizer = initialize_apex(model, optimizer, **engine_params)
        model = {k: nn.DataParallel(v[0]) for k, v in model.items()}
        model = {k: _patch_forward(v) for k, v in model.items()}
    else:
        raise NotImplementedError()

    return model, optimizer


def process_components(
    model: RunnerModel,
    criterion: Criterion = None,
    optimizer: Optimizer = None,
    scheduler: Scheduler = None,
    engine_params: Dict = None,
    device: Device = None,
) -> Tuple[RunnerModel, Criterion, Optimizer, Scheduler, Device]:
    """
    Returns the processed model, criterion, optimizer, scheduler and device.

    Args:
        model: torch model
        criterion: criterion function
        optimizer: optimizer
        scheduler: scheduler
        engine_params (dict, optional): dict with the parameters
            for distributed and FP16 method
        device (Device, optional): device

    Returns:
        tuple with processed model, criterion, optimizer, scheduler and device.

    Raises:
        ValueError: if device is None and TPU available,
            for using TPU need to manualy move model/optimizer/scheduler
            to a TPU device and pass device to a function.
        NotImplementedError: if model is not nn.Module or dict for multi-gpu,
            nn.ModuleDict for DataParallel not implemented yet
    """
    engine_params = engine_params or {}
    engine_params = copy.deepcopy(engine_params)
    engine_params.update(get_distributed_params())

    if device is None and IS_XLA_AVAILABLE:
        raise ValueError(
            "TPU device is available. "
            "Please move model, optimizer and scheduler (if present) "
            "to TPU device manualy and specify a device or "
            "use CPU device."
        )

    if device is None:
        device = get_device()
    elif isinstance(device, str):
        device = torch.device(device)

    is_apex_enabled = engine_params.get("apex", False) and check_apex_available()
    is_amp_enabled = engine_params.get("amp", False) and check_amp_available()

    if is_apex_enabled and is_amp_enabled:
        raise ValueError(
            "Both NVidia Apex and Torch.Amp are enabled. "
            "You must choose only one mixed precision backend"
        )
    model: Model = maybe_recursive_call(model, "to", device=device)

    if check_ddp_wrapped(model):
        pass
    # distributed data parallel run (ddp) (with apex support)
    elif get_rank() >= 0:
        assert isinstance(model, nn.Module), "Distributed training is not available for KV model"

        local_rank = engine_params.pop("local_rank", 0) or 0
        device = f"cuda:{local_rank}"
        model = maybe_recursive_call(model, "to", device=device)

        syncbn = engine_params.pop("syncbn", False)

        if is_apex_enabled:
            import apex

            if syncbn:
                model = apex.parallel.convert_syncbn_model(model)

            model, optimizer = initialize_apex(model, optimizer, **engine_params)
            model = apex.parallel.DistributedDataParallel(model)
        else:
            if syncbn:
                model = torch.nn.SyncBatchNorm.convert_sync_batchnorm(model)

            model = nn.parallel.DistributedDataParallel(
                model, device_ids=[local_rank], output_device=local_rank
            )
    # data parallel run (dp) (with apex support)
    else:
        is_data_parallel = (
            torch.cuda.device_count() > 1 and device.type != "cpu" and device.index is None
        )

        if is_apex_enabled and not is_data_parallel:
            model, optimizer = initialize_apex(model, optimizer, **engine_params)

        elif not is_apex_enabled and is_data_parallel:
            if isinstance(model, nn.Module):
                model = nn.DataParallel(model)
            elif isinstance(model, dict):
                model = {k: nn.DataParallel(v) for k, v in model.items()}
            else:
                raise NotImplementedError()

        elif is_apex_enabled and is_data_parallel:
            model, optimizer = _wrap_into_data_parallel_with_apex(model, optimizer, engine_params)

    model: Model = maybe_recursive_call(model, "to", device=device)

    return model, criterion, optimizer, scheduler, device


__all__ = ["process_components"]
=======
# from typing import Dict, Tuple
# import copy
#
# import torch
# from torch import nn
# import torch.distributed
#
# from catalyst.settings import IS_XLA_AVAILABLE
# from catalyst.typing import Criterion, Device, Model, Optimizer, RunnerModel, Scheduler
# from catalyst.utils.distributed import (
#     check_amp_available,
#     check_apex_available,
#     check_ddp_wrapped,
#     get_distributed_params,
#     get_rank,
#     initialize_apex,
# )
# from catalyst.utils.misc import maybe_recursive_call
# from catalyst.utils.torch import get_device
#
#
# def _patch_forward(model):
#     import apex
#
#     input_caster_lambda = (
#         lambda tensor: tensor.to(
#             apex.amp._amp_state.opt_properties.options["cast_model_type"]  # noqa: WPS437
#         )
#         if tensor.is_floating_point()
#         else tensor
#     )
#     output_caster_lambda = (
#         lambda tensor: tensor.to(
#             apex.amp._amp_state.opt_properties.options.get(  # noqa: WPS437
#                 "cast_model_outputs", torch.float32
#             )
#         )
#         if tensor.is_floating_point()
#         else tensor
#     )
#
#     def new_fwd(
#         *args,
#         old_fwd=model.forward,
#         input_caster=input_caster_lambda,
#         output_caster=output_caster_lambda,
#         **kwargs,
#     ):
#         return apex.amp._initialize.applier(  # noqa: WPS437
#             old_fwd(
#                 *apex.amp._initialize.applier(args, input_caster),  # noqa: WPS437
#                 **apex.amp._initialize.applier(kwargs, input_caster),  # noqa: WPS437
#             ),
#             output_caster,
#         )
#
#     model.forward = new_fwd
#     return model
#
#
# # apex issue https://github.com/deepset-ai/FARM/issues/210
# # solution: https://github.com/NVIDIA/apex/issues/503#issuecomment-566181771
# def _wrap_into_data_parallel_with_apex(
#     model: RunnerModel, optimizer: Optimizer, engine_params: Dict
# ):
#     if isinstance(model, nn.Module):
#         model = nn.Sequential(model)
#         model, optimizer = initialize_apex(model, optimizer, **engine_params)
#         model = torch.nn.DataParallel(model[0])
#         model = _patch_forward(model)
#     elif isinstance(model, dict):
#         model = {k: nn.Sequential(v) for k, v in model.items()}
#         model, optimizer = initialize_apex(model, optimizer, **engine_params)
#         model = {k: nn.DataParallel(v[0]) for k, v in model.items()}
#         model = {k: _patch_forward(v) for k, v in model.items()}
#     else:
#         raise NotImplementedError()
#
#     return model, optimizer
#
#
# def process_components(
#     model: RunnerModel,
#     criterion: Criterion = None,
#     optimizer: Optimizer = None,
#     scheduler: Scheduler = None,
#     engine_params: Dict = None,
#     device: Device = None,
# ) -> Tuple[RunnerModel, Criterion, Optimizer, Scheduler, Device]:
#     """
#     Returns the processed model, criterion, optimizer, scheduler and device.
#
#     Args:
#         model: torch model
#         criterion: criterion function
#         optimizer: optimizer
#         scheduler: scheduler
#         engine_params (dict, optional): dict with the parameters
#             for distributed and FP16 method
#         device (Device, optional): device
#
#     Returns:
#         tuple with processed model, criterion, optimizer, scheduler and device.
#
#     Raises:
#         ValueError: if device is None and TPU available,
#             for using TPU need to manualy move model/optimizer/scheduler
#             to a TPU device and pass device to a function.
#         NotImplementedError: if model is not nn.Module or dict for multi-gpu,
#             nn.ModuleDict for DataParallel not implemented yet
#     """
#     engine_params = engine_params or {}
#     engine_params = copy.deepcopy(engine_params)
#     engine_params.update(get_distributed_params())
#
#     if device is None and IS_XLA_AVAILABLE:
#         raise ValueError(
#             "TPU device is available. "
#             "Please move model, optimizer and scheduler (if present) "
#             "to TPU device manualy and specify a device or "
#             "use CPU device."
#         )
#
#     if device is None:
#         device = get_device()
#     elif isinstance(device, str):
#         device = torch.device(device)
#
#     is_apex_enabled = engine_params.get("apex", False) and check_apex_available()
#     is_amp_enabled = engine_params.get("amp", False) and check_amp_available()
#
#     if is_apex_enabled and is_amp_enabled:
#         raise ValueError(
#             "Both NVidia Apex and Torch.Amp are enabled. "
#             "You must choose only one mixed precision backend"
#         )
#     model: Model = maybe_recursive_call(model, "to", device=device)
#
#     if check_ddp_wrapped(model):
#         pass
#     # distributed data parallel run (ddp) (with apex support)
#     elif get_rank() >= 0:
#         assert isinstance(model, nn.Module), "Distributed training is not available for KV model"
#
#         local_rank = engine_params.pop("local_rank", 0) or 0
#         device = f"cuda:{local_rank}"
#         model = maybe_recursive_call(model, "to", device=device)
#
#         syncbn = engine_params.pop("syncbn", False)
#
#         if is_apex_enabled:
#             import apex
#
#             if syncbn:
#                 model = apex.parallel.convert_syncbn_model(model)
#
#             model, optimizer = initialize_apex(model, optimizer, **engine_params)
#             model = apex.parallel.DistributedDataParallel(model)
#         else:
#             if syncbn:
#                 model = torch.nn.SyncBatchNorm.convert_sync_batchnorm(model)
#
#             model = nn.parallel.DistributedDataParallel(
#                 model, device_ids=[local_rank], output_device=local_rank
#             )
#     # data parallel run (dp) (with apex support)
#     else:
#         is_data_parallel = (
#             torch.cuda.device_count() > 1 and device.type != "cpu" and device.index is None
#         )
#
#         if is_apex_enabled and not is_data_parallel:
#             model, optimizer = initialize_apex(model, optimizer, **engine_params)
#
#         elif not is_apex_enabled and is_data_parallel:
#             if isinstance(model, nn.Module):
#                 model = nn.DataParallel(model)
#             elif isinstance(model, dict):
#                 model = {k: nn.DataParallel(v) for k, v in model.items()}
#             else:
#                 raise NotImplementedError()
#
#         elif is_apex_enabled and is_data_parallel:
#             model, optimizer = _wrap_into_data_parallel_with_apex(model, optimizer, engine_params)
#
#     model: Model = maybe_recursive_call(model, "to", device=device)
#
#     return model, criterion, optimizer, scheduler, device
#
#
# __all__ = ["process_components"]
>>>>>>> e7b802a7
<|MERGE_RESOLUTION|>--- conflicted
+++ resolved
@@ -1,196 +1,3 @@
-<<<<<<< HEAD
-from typing import Dict, Tuple
-import copy
-
-import torch
-from torch import nn
-import torch.distributed
-
-from catalyst.settings import IS_XLA_AVAILABLE
-from catalyst.typing import Criterion, Device, Model, Optimizer, RunnerModel, Scheduler
-from catalyst.utils.distributed import (
-    check_amp_available,
-    check_apex_available,
-    check_ddp_wrapped,
-    get_distributed_params,
-    get_rank,
-    initialize_apex,
-)
-from catalyst.utils.misc import maybe_recursive_call
-from catalyst.utils.torch import get_device
-
-
-def _patch_forward(model):
-    import apex
-
-    input_caster_lambda = (
-        lambda tensor: tensor.to(
-            apex.amp._amp_state.opt_properties.options["cast_model_type"]  # noqa: WPS437
-        )
-        if tensor.is_floating_point()
-        else tensor
-    )
-    output_caster_lambda = (
-        lambda tensor: tensor.to(
-            apex.amp._amp_state.opt_properties.options.get(  # noqa: WPS437
-                "cast_model_outputs", torch.float32
-            )
-        )
-        if tensor.is_floating_point()
-        else tensor
-    )
-
-    def new_fwd(
-        *args,
-        old_fwd=model.forward,
-        input_caster=input_caster_lambda,
-        output_caster=output_caster_lambda,
-        **kwargs,
-    ):
-        return apex.amp._initialize.applier(  # noqa: WPS437
-            old_fwd(
-                *apex.amp._initialize.applier(args, input_caster),  # noqa: WPS437
-                **apex.amp._initialize.applier(kwargs, input_caster),  # noqa: WPS437
-            ),
-            output_caster,
-        )
-
-    model.forward = new_fwd
-    return model
-
-
-# apex issue https://github.com/deepset-ai/FARM/issues/210
-# solution: https://github.com/NVIDIA/apex/issues/503#issuecomment-566181771
-def _wrap_into_data_parallel_with_apex(
-    model: RunnerModel, optimizer: Optimizer, engine_params: Dict
-):
-    if isinstance(model, nn.Module):
-        model = nn.Sequential(model)
-        model, optimizer = initialize_apex(model, optimizer, **engine_params)
-        model = torch.nn.DataParallel(model[0])
-        model = _patch_forward(model)
-    elif isinstance(model, dict):
-        model = {k: nn.Sequential(v) for k, v in model.items()}
-        model, optimizer = initialize_apex(model, optimizer, **engine_params)
-        model = {k: nn.DataParallel(v[0]) for k, v in model.items()}
-        model = {k: _patch_forward(v) for k, v in model.items()}
-    else:
-        raise NotImplementedError()
-
-    return model, optimizer
-
-
-def process_components(
-    model: RunnerModel,
-    criterion: Criterion = None,
-    optimizer: Optimizer = None,
-    scheduler: Scheduler = None,
-    engine_params: Dict = None,
-    device: Device = None,
-) -> Tuple[RunnerModel, Criterion, Optimizer, Scheduler, Device]:
-    """
-    Returns the processed model, criterion, optimizer, scheduler and device.
-
-    Args:
-        model: torch model
-        criterion: criterion function
-        optimizer: optimizer
-        scheduler: scheduler
-        engine_params (dict, optional): dict with the parameters
-            for distributed and FP16 method
-        device (Device, optional): device
-
-    Returns:
-        tuple with processed model, criterion, optimizer, scheduler and device.
-
-    Raises:
-        ValueError: if device is None and TPU available,
-            for using TPU need to manualy move model/optimizer/scheduler
-            to a TPU device and pass device to a function.
-        NotImplementedError: if model is not nn.Module or dict for multi-gpu,
-            nn.ModuleDict for DataParallel not implemented yet
-    """
-    engine_params = engine_params or {}
-    engine_params = copy.deepcopy(engine_params)
-    engine_params.update(get_distributed_params())
-
-    if device is None and IS_XLA_AVAILABLE:
-        raise ValueError(
-            "TPU device is available. "
-            "Please move model, optimizer and scheduler (if present) "
-            "to TPU device manualy and specify a device or "
-            "use CPU device."
-        )
-
-    if device is None:
-        device = get_device()
-    elif isinstance(device, str):
-        device = torch.device(device)
-
-    is_apex_enabled = engine_params.get("apex", False) and check_apex_available()
-    is_amp_enabled = engine_params.get("amp", False) and check_amp_available()
-
-    if is_apex_enabled and is_amp_enabled:
-        raise ValueError(
-            "Both NVidia Apex and Torch.Amp are enabled. "
-            "You must choose only one mixed precision backend"
-        )
-    model: Model = maybe_recursive_call(model, "to", device=device)
-
-    if check_ddp_wrapped(model):
-        pass
-    # distributed data parallel run (ddp) (with apex support)
-    elif get_rank() >= 0:
-        assert isinstance(model, nn.Module), "Distributed training is not available for KV model"
-
-        local_rank = engine_params.pop("local_rank", 0) or 0
-        device = f"cuda:{local_rank}"
-        model = maybe_recursive_call(model, "to", device=device)
-
-        syncbn = engine_params.pop("syncbn", False)
-
-        if is_apex_enabled:
-            import apex
-
-            if syncbn:
-                model = apex.parallel.convert_syncbn_model(model)
-
-            model, optimizer = initialize_apex(model, optimizer, **engine_params)
-            model = apex.parallel.DistributedDataParallel(model)
-        else:
-            if syncbn:
-                model = torch.nn.SyncBatchNorm.convert_sync_batchnorm(model)
-
-            model = nn.parallel.DistributedDataParallel(
-                model, device_ids=[local_rank], output_device=local_rank
-            )
-    # data parallel run (dp) (with apex support)
-    else:
-        is_data_parallel = (
-            torch.cuda.device_count() > 1 and device.type != "cpu" and device.index is None
-        )
-
-        if is_apex_enabled and not is_data_parallel:
-            model, optimizer = initialize_apex(model, optimizer, **engine_params)
-
-        elif not is_apex_enabled and is_data_parallel:
-            if isinstance(model, nn.Module):
-                model = nn.DataParallel(model)
-            elif isinstance(model, dict):
-                model = {k: nn.DataParallel(v) for k, v in model.items()}
-            else:
-                raise NotImplementedError()
-
-        elif is_apex_enabled and is_data_parallel:
-            model, optimizer = _wrap_into_data_parallel_with_apex(model, optimizer, engine_params)
-
-    model: Model = maybe_recursive_call(model, "to", device=device)
-
-    return model, criterion, optimizer, scheduler, device
-
-
-__all__ = ["process_components"]
-=======
 # from typing import Dict, Tuple
 # import copy
 #
@@ -381,5 +188,4 @@
 #     return model, criterion, optimizer, scheduler, device
 #
 #
-# __all__ = ["process_components"]
->>>>>>> e7b802a7
+# __all__ = ["process_components"]