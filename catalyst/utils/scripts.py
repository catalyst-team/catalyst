from typing import Callable, Dict, Union
import copy
from importlib.util import module_from_spec, spec_from_file_location
import os
import pathlib
import shutil
import subprocess
import sys
import warnings

import torch
import torch.distributed

<<<<<<< HEAD
from catalyst.registry import EXPERIMENT, RUNNER
=======
from catalyst.registry import REGISTRY
>>>>>>> 60995493
from catalyst.utils.distributed import (
    get_distributed_env,
    get_distributed_params,
)
from catalyst.utils.misc import get_utcnow_time


def import_module(expdir: Union[str, pathlib.Path]):
    """
    Imports python module by path.

    Args:
        expdir: path to python module.

    Returns:
        Imported module.
    """
    if not isinstance(expdir, pathlib.Path):
        expdir = pathlib.Path(expdir)
    sys.path.insert(0, str(expdir.absolute()))
    sys.path.insert(0, os.path.dirname(str(expdir.absolute())))
    s = spec_from_file_location(
        expdir.name,
        str(expdir.absolute() / "__init__.py"),
        submodule_search_locations=[expdir.absolute()],
    )
    m = module_from_spec(s)
    s.loader.exec_module(m)
    sys.modules[expdir.name] = m
    return m


def prepare_config_api_components(expdir: pathlib.Path, config: Dict):
    """
    Imports and create core Config API components - Experiment, Runner
    and Config from ``expdir`` - experiment directory
    and ``config`` - experiment config.

    Args:
        expdir: experiment directory path
        config: dictionary with experiment Config

    Returns:
        Experiment, Runner, Config for Config API usage.
    """
    copy_config = copy.deepcopy(config)
    if not isinstance(expdir, pathlib.Path):
        expdir = pathlib.Path(expdir)
    m = import_module(expdir)
    experiment_fn = getattr(m, "Experiment", None)
    runner_fn = getattr(m, "Runner", None)

    experiment_params = copy_config.get("experiment_params", {})
    experiment_from_config = experiment_params.pop("experiment", None)
    assert any(
        x is None for x in (experiment_fn, experiment_from_config)
    ), "Experiment is set both in code and config."
    if experiment_fn is None and experiment_from_config is not None:
<<<<<<< HEAD
        experiment_fn = EXPERIMENT.get(experiment_from_config)
=======
        experiment_fn = REGISTRY.get(experiment_from_config)
>>>>>>> 60995493

    runner_params = copy_config.get("runner_params", {})
    runner_from_config = runner_params.pop("runner", None)
    assert any(
        x is None for x in (runner_fn, runner_from_config)
    ), "Runner is set both in code and config."
    if runner_fn is None and runner_from_config is not None:
<<<<<<< HEAD
        runner_fn = RUNNER.get(runner_from_config)
=======
        runner_fn = REGISTRY.get(runner_from_config)
>>>>>>> 60995493

    experiment = experiment_fn(copy_config)
    runner = runner_fn(**runner_params)

    return experiment, runner, config


def _tricky_dir_copy(dir_from: str, dir_to: str) -> None:
    os.makedirs(dir_to, exist_ok=True)
    shutil.rmtree(dir_to)
    shutil.copytree(dir_from, dir_to)


def dump_code(
    expdir: Union[str, pathlib.Path], logdir: Union[str, pathlib.Path]
) -> None:
    """
    Dumps Catalyst code for reproducibility.

    Args:
        expdir (Union[str, pathlib.Path]): experiment dir path
        logdir (Union[str, pathlib.Path]): logging dir path
    """
    expdir = expdir[:-1] if expdir.endswith("/") else expdir
    new_src_dir = "code"

    # @TODO: hardcoded
    old_pro_dir = os.path.dirname(os.path.abspath(__file__)) + "/../"
    new_pro_dir = os.path.join(logdir, new_src_dir, "catalyst")
    _tricky_dir_copy(old_pro_dir, new_pro_dir)

    old_expdir = os.path.abspath(expdir)
    new_expdir = os.path.basename(old_expdir)
    new_expdir = os.path.join(logdir, new_src_dir, new_expdir)
    _tricky_dir_copy(old_expdir, new_expdir)


def dump_python_files(src: pathlib.Path, dst: pathlib.Path) -> None:
    """
    Dumps python code (``*.py`` and ``*.ipynb``) files.

    Args:
        src: source code path
        dst: destination code path
    """
    py_files = list(src.glob("*.py"))
    ipynb_files = list(src.glob("*.ipynb"))

    py_files += ipynb_files
    py_files = list(set(py_files))
    for py_file in py_files:
        shutil.copy2(f"{str(py_file.absolute())}", f"{dst}/{py_file.name}")


def dump_experiment_code(src: pathlib.Path, dst: pathlib.Path) -> None:
    """
    Dumps your experiment code for Config API use cases.

    Args:
        src: source code path
        dst: destination code path
    """
    utcnow = get_utcnow_time()
    dst = dst.joinpath("code")
    dst = dst.joinpath(f"code-{utcnow}") if dst.exists() else dst
    os.makedirs(dst, exist_ok=True)
    dump_python_files(src, dst)


def distributed_cmd_run(
    worker_fn: Callable, distributed: bool = True, *args, **kwargs
) -> None:
    """
    Distributed run

    Args:
        worker_fn: worker fn to run in distributed mode
        distributed: distributed flag
        args: additional parameters for worker_fn
        kwargs: additional key-value parameters for worker_fn
    """
    distributed_params = get_distributed_params()
    local_rank = distributed_params["local_rank"]
    world_size = distributed_params["world_size"]

    if distributed and torch.distributed.is_initialized():
        warnings.warn(
            "Looks like you are trying to call distributed setup twice, "
            "switching to normal run for correct distributed training."
        )

    if (
        not distributed
        or torch.distributed.is_initialized()
        or world_size <= 1
    ):
        worker_fn(*args, **kwargs)
    elif local_rank is not None:
        torch.cuda.set_device(int(local_rank))

        torch.distributed.init_process_group(
            backend="nccl", init_method="env://"
        )
        worker_fn(*args, **kwargs)
    else:
        workers = []
        try:
            for local_rank in range(torch.cuda.device_count()):
                rank = distributed_params["start_rank"] + local_rank
                env = get_distributed_env(local_rank, rank, world_size)
                cmd = [sys.executable] + sys.argv.copy()
                workers.append(subprocess.Popen(cmd, env=env))
            for worker in workers:
                worker.wait()
        finally:
            for worker in workers:
                worker.kill()


__all__ = [
    "import_module",
    "dump_code",
    "dump_python_files",
    "prepare_config_api_components",
    "dump_experiment_code",
    "distributed_cmd_run",
]<|MERGE_RESOLUTION|>--- conflicted
+++ resolved
@@ -11,11 +11,7 @@
 import torch
 import torch.distributed
 
-<<<<<<< HEAD
-from catalyst.registry import EXPERIMENT, RUNNER
-=======
 from catalyst.registry import REGISTRY
->>>>>>> 60995493
 from catalyst.utils.distributed import (
     get_distributed_env,
     get_distributed_params,
@@ -74,11 +70,7 @@
         x is None for x in (experiment_fn, experiment_from_config)
     ), "Experiment is set both in code and config."
     if experiment_fn is None and experiment_from_config is not None:
-<<<<<<< HEAD
-        experiment_fn = EXPERIMENT.get(experiment_from_config)
-=======
         experiment_fn = REGISTRY.get(experiment_from_config)
->>>>>>> 60995493
 
     runner_params = copy_config.get("runner_params", {})
     runner_from_config = runner_params.pop("runner", None)
@@ -86,11 +78,7 @@
         x is None for x in (runner_fn, runner_from_config)
     ), "Runner is set both in code and config."
     if runner_fn is None and runner_from_config is not None:
-<<<<<<< HEAD
-        runner_fn = RUNNER.get(runner_from_config)
-=======
         runner_fn = REGISTRY.get(runner_from_config)
->>>>>>> 60995493
 
     experiment = experiment_fn(copy_config)
     runner = runner_fn(**runner_params)
