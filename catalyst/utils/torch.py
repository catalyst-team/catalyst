from typing import Any, Callable, Dict, Iterable, List, Mapping, Union
import collections
import os
import re

import numpy as np
import torch
from torch import nn, Tensor
import torch.backends
from torch.backends import cudnn

<<<<<<< HEAD
from catalyst.settings import IS_CUDA_AVAILABLE, NUM_CUDA_DEVICES, SETTINGS
from catalyst.typing import Device, Model, Optimizer
from catalyst.utils.misc import merge_dicts
=======
from catalyst.settings import SETTINGS
from catalyst.typing import (
    Device,
    Model,
    Optimizer,
    RunnerCriterion,
    RunnerModel,
    RunnerOptimizer,
    RunnerScheduler,
)
from catalyst.utils.distributed import get_nn_from_ddp_module
from catalyst.utils.misc import maybe_recursive_call, merge_dicts
>>>>>>> 25e009c9

# TODO: move to global registry with activation functions
ACTIVATIONS = {  # noqa: WPS407
    None: "sigmoid",
    nn.Sigmoid: "sigmoid",
    nn.Tanh: "tanh",
    nn.ReLU: "relu",
    nn.LeakyReLU: "leaky_relu",
    nn.ELU: "relu",
}

from catalyst.engines import DataParallelEngine, DeviceEngine, DistributedDataParallelEngine

if SETTINGS.apex_required:
    from catalyst.engines import (
        APEXEngine,
        DataParallelApexEngine,
        DistributedDataParallelApexEngine,
    )

if SETTINGS.amp_required:
    from catalyst.engines import AMPEngine, DataParallelAMPEngine, DistributedDataParallelAMPEngine


def get_engine(fp16: bool = False, apex: bool = False, ddp: bool = False):
    has_multiple_gpus = NUM_CUDA_DEVICES > 1
    if not IS_CUDA_AVAILABLE:
        return DeviceEngine("cpu")
    else:
        if fp16 and SETTINGS.amp_required and ddp and has_multiple_gpus:
            return DistributedDataParallelAMPEngine()
        elif apex and SETTINGS.apex_required and ddp and has_multiple_gpus:
            return DistributedDataParallelApexEngine()
        elif fp16 and has_multiple_gpus:
            return DataParallelAMPEngine()
        elif fp16 and NUM_CUDA_DEVICES == 1:
            return AMPEngine()
        elif apex and has_multiple_gpus:
            return DataParallelApexEngine()
        elif apex and NUM_CUDA_DEVICES == 1:
            return APEXEngine()
        elif ddp and has_multiple_gpus:
            return DistributedDataParallelEngine()
        elif has_multiple_gpus:
            return DataParallelEngine()
    return DeviceEngine("cuda")


def _nonlinearity2name(nonlinearity):
    if isinstance(nonlinearity, nn.Module):
        nonlinearity = nonlinearity.__class__
    nonlinearity = ACTIVATIONS.get(nonlinearity, nonlinearity)
    nonlinearity = nonlinearity.lower()
    return nonlinearity


def get_optimal_inner_init(nonlinearity: nn.Module, **kwargs) -> Callable[[nn.Module], None]:
    """
    Create initializer for inner layers
    based on their activation function (nonlinearity).

    Args:
        nonlinearity: non-linear activation
        **kwargs: extra kwargs

    Returns:
        optimal initialization function

    Raises:
        NotImplementedError: if nonlinearity is out of
            `sigmoid`, `tanh`, `relu, `leaky_relu`
    """
    nonlinearity: str = _nonlinearity2name(nonlinearity)
    assert isinstance(nonlinearity, str)

    if nonlinearity in ["sigmoid", "tanh"]:
        weignt_init_fn = nn.init.xavier_uniform_
        init_args = kwargs
    elif nonlinearity in ["relu", "leaky_relu"]:
        weignt_init_fn = nn.init.kaiming_normal_
        init_args = {**{"nonlinearity": nonlinearity}, **kwargs}
    else:
        raise NotImplementedError

    def inner_init(layer):
        if isinstance(layer, (nn.Linear, nn.Conv1d, nn.Conv2d)):
            weignt_init_fn(layer.weight.data, **init_args)
            if layer.bias is not None:
                nn.init.zeros_(layer.bias.data)

    return inner_init


def outer_init(layer: nn.Module) -> None:
    """
    Initialization for output layers of policy and value networks typically
    used in deep reinforcement learning literature.

    Args:
        layer: torch nn.Module instance
    """
    if isinstance(layer, (nn.Linear, nn.Conv1d, nn.Conv2d)):
        v = 3e-3
        nn.init.uniform_(layer.weight.data, -v, v)
        if layer.bias is not None:
            nn.init.uniform_(layer.bias.data, -v, v)


def reset_weights_if_possible(module: nn.Module):
    """
    Resets module parameters if possible.

    Args:
        module: Module to reset.
    """
    try:
        module.reset_parameters()
    except AttributeError:
        pass


def get_optimizable_params(model_or_params):
    """Returns all the parameters that requires gradients."""
    params: Iterable[torch.Tensor] = model_or_params
    if isinstance(model_or_params, torch.nn.Module):
        params = model_or_params.parameters()

    master_params = [p for p in params if p.requires_grad]
    return master_params


def get_optimizer_momentum(optimizer: Optimizer) -> float:
    """Get momentum of current optimizer.

    Args:
        optimizer: PyTorch optimizer

    Returns:
        float: momentum at first param group
    """
    betas = optimizer.param_groups[0].get("betas", None)
    momentum = optimizer.param_groups[0].get("momentum", None)
    return betas[0] if betas is not None else momentum


def get_optimizer_momentum_list(optimizer: Optimizer) -> List[Union[float, None]]:
    """Get list of optimizer momentums (for each param group)

    Args:
        optimizer: PyTorch optimizer

    Returns:
        momentum_list (List[Union[float, None]]): momentum for each param group
    """
    result = []

    for param_group in optimizer.param_groups:
        betas = param_group.get("betas", None)
        momentum = param_group.get("momentum", None)
        result.append(betas[0] if betas is not None else momentum)

    return result


def set_optimizer_momentum(optimizer: Optimizer, value: float, index: int = 0):
    """Set momentum of ``index`` 'th param group of optimizer to ``value``.

    Args:
        optimizer: PyTorch optimizer
        value: new value of momentum
        index (int, optional): integer index of optimizer's param groups,
            default is 0
    """
    betas = optimizer.param_groups[0].get("betas", None)
    momentum = optimizer.param_groups[0].get("momentum", None)
    if betas is not None:
        _, beta = betas
        optimizer.param_groups[index]["betas"] = (value, beta)
    elif momentum is not None:
        optimizer.param_groups[index]["momentum"] = value


def get_device() -> torch.device:
    """Simple returning the best available device (TPU > GPU > CPU)."""
    is_available_gpu = torch.cuda.is_available()
    device = "cpu"
    if SETTINGS.xla_required:
        import torch_xla.core.xla_model as xm

        device = xm.xla_device()
    elif is_available_gpu:
        device = "cuda"
    return torch.device(device)


def get_available_gpus():
    """Array of available GPU ids.

    Examples:
        >>> os.environ["CUDA_VISIBLE_DEVICES"] = "0,2"
        >>> get_available_gpus()
        [0, 2]

        >>> os.environ["CUDA_VISIBLE_DEVICES"] = "0,-1,1"
        >>> get_available_gpus()
        [0]

        >>> os.environ["CUDA_VISIBLE_DEVICES"] = ""
        >>> get_available_gpus()
        []

        >>> os.environ["CUDA_VISIBLE_DEVICES"] = "-1"
        >>> get_available_gpus()
        []

    Returns:
        iterable: available GPU ids
    """
    if "CUDA_VISIBLE_DEVICES" in os.environ:
        result = os.environ["CUDA_VISIBLE_DEVICES"].split(",")
        result = [id_ for id_ in result if id_ != ""]
        # invisible GPUs
        # https://docs.nvidia.com/cuda/cuda-c-programming-guide/index.html#env-vars
        if -1 in result:
            index = result.index(-1)
            result = result[:index]
    elif torch.cuda.is_available():
        result = list(range(torch.cuda.device_count()))
    else:
        result = []
    return result


def any2device(value, device: Device):
    """
    Move tensor, list of tensors, list of list of tensors,
    dict of tensors, tuple of tensors to target device.

    Args:
        value: Object to be moved
        device: target device ids

    Returns:
        Same structure as value, but all tensors and np.arrays moved to device
    """
    if isinstance(value, dict):
        return {k: any2device(v, device) for k, v in value.items()}
    elif isinstance(value, (tuple, list)):
        return [any2device(v, device) for v in value]
    elif torch.is_tensor(value):
        return value.to(device, non_blocking=True)
    elif isinstance(value, (np.ndarray, np.void)) and value.dtype.fields is not None:
        return {k: any2device(value[k], device) for k in value.dtype.fields.keys()}
    elif isinstance(value, np.ndarray):
        return torch.tensor(value, device=device)
    elif isinstance(value, nn.Module):
        return value.to(device)
    return value


def prepare_cudnn(deterministic: bool = None, benchmark: bool = None) -> None:
    """
    Prepares CuDNN benchmark and sets CuDNN
    to be deterministic/non-deterministic mode

    Args:
        deterministic: deterministic mode if running in CuDNN backend.
        benchmark: If ``True`` use CuDNN heuristics to figure out
            which algorithm will be most performant
            for your model architecture and input.
            Setting it to ``False`` may slow down your training.
    """
    if torch.cuda.is_available():
        # CuDNN reproducibility
        # https://pytorch.org/docs/stable/notes/randomness.html#cudnn
        if deterministic is None:
            deterministic = os.environ.get("CUDNN_DETERMINISTIC", "True") == "True"
        cudnn.deterministic = deterministic

        # https://discuss.pytorch.org/t/how-should-i-disable-using-cudnn-in-my-code/38053/4
        if benchmark is None:
            benchmark = os.environ.get("CUDNN_BENCHMARK", "True") == "True"
        cudnn.benchmark = benchmark


def process_model_params(
    model: Model,
    layerwise_params: Dict[str, dict] = None,
    no_bias_weight_decay: bool = True,
    lr_scaling: float = 1.0,
) -> List[Union[torch.nn.Parameter, dict]]:
    """Gains model parameters for ``torch.optim.Optimizer``.

    Args:
        model: Model to process
        layerwise_params: Order-sensitive dict where
            each key is regex pattern and values are layer-wise options
            for layers matching with a pattern
        no_bias_weight_decay: If true, removes weight_decay
            for all ``bias`` parameters in the model
        lr_scaling: layer-wise learning rate scaling,
            if 1.0, learning rates will not be scaled

    Returns:
        iterable: parameters for an optimizer

    Example::

        >>> model = catalyst.contrib.models.segmentation.ResnetUnet()
        >>> layerwise_params = collections.OrderedDict([
        >>>     ("conv1.*", dict(lr=0.001, weight_decay=0.0003)),
        >>>     ("conv.*", dict(lr=0.002))
        >>> ])
        >>> params = process_model_params(model, layerwise_params)
        >>> optimizer = torch.optim.Adam(params, lr=0.0003)

    """
    params = list(model.named_parameters())
    layerwise_params = layerwise_params or collections.OrderedDict()

    model_params = []
    for name, parameters in params:
        options = {}
        for pattern, pattern_options in layerwise_params.items():
            if re.match(pattern, name) is not None:
                # all new LR rules write on top of the old ones
                options = merge_dicts(options, pattern_options)

        # no bias decay from https://arxiv.org/abs/1812.01187
        if no_bias_weight_decay and name.endswith("bias"):
            options["weight_decay"] = 0.0

        # lr linear scaling from https://arxiv.org/pdf/1706.02677.pdf
        if "lr" in options:
            options["lr"] *= lr_scaling

        model_params.append({"params": parameters, **options})

    return model_params


def get_requires_grad(model: Model):
    """Gets the ``requires_grad`` value for all model parameters.

    Example::

        >>> model = SimpleModel()
        >>> requires_grad = get_requires_grad(model)

    Args:
        model: model

    Returns:
        requires_grad: value
    """
    requires_grad = {}
    for name, param in model.named_parameters():
        requires_grad[name] = param.requires_grad
    return requires_grad


def set_requires_grad(model: Model, requires_grad: Union[bool, Dict[str, bool]]):
    """Sets the ``requires_grad`` value for all model parameters.

    Example::

        >>> model = SimpleModel()
        >>> set_requires_grad(model, requires_grad=True)
        >>> # or
        >>> model = SimpleModel()
        >>> set_requires_grad(model, requires_grad={""})

    Args:
        model: model
        requires_grad: value
    """
    if isinstance(requires_grad, dict):
        for name, param in model.named_parameters():
            assert name in requires_grad, f"Parameter `{name}` does not exist in requires_grad"
            param.requires_grad = requires_grad[name]
    else:
        requires_grad = bool(requires_grad)
        for param in model.parameters():
            param.requires_grad = requires_grad


def get_network_output(net: Model, *input_shapes_args, **input_shapes_kwargs):
    """For each input shape returns an output tensor

    Examples:
        >>> net = nn.Linear(10, 5)
        >>> utils.get_network_output(net, (1, 10))
        tensor([[[-0.2665,  0.5792,  0.9757, -0.5782,  0.1530]]])

    Args:
        net: the model
        *input_shapes_args: variable length argument list of shapes
        **input_shapes_kwargs: key-value arguemnts of shapes

    Returns:
        tensor with network output
    """

    def _rand_sample(input_shape) -> Union[torch.Tensor, Dict[str, torch.Tensor]]:
        if isinstance(input_shape, dict):
            input_t = {
                key: torch.Tensor(torch.randn((1,) + key_input_shape))
                for key, key_input_shape in input_shape.items()
            }
        else:
            input_t = torch.Tensor(torch.randn((1,) + input_shape))
        return input_t

    input_args = [_rand_sample(input_shape) for input_shape in input_shapes_args]
    input_kwargs = {
        key: _rand_sample(input_shape) for key, input_shape in input_shapes_kwargs.items()
    }

    output_t = net(*input_args, **input_kwargs)
    return output_t


def detach_tensor(tensor: torch.Tensor) -> np.ndarray:
    """Detach a pytorch tensor from graph and
    convert it to numpy array

    Args:
        tensor: PyTorch tensor

    Returns:
        numpy ndarray
    """
    return tensor.cpu().detach().numpy()


def trim_tensors(tensors: Tensor) -> List[torch.Tensor]:
    """
    Trim padding off of a batch of tensors to the smallest possible length.
    Should be used with `catalyst.data.DynamicLenBatchSampler`.

    Adapted from `Dynamic minibatch trimming to improve BERT training speed`_.

    Args:
        tensors: list of tensors to trim.

    Returns:
        List[torch.tensor]: list of trimmed tensors.

    .. _`Dynamic minibatch trimming to improve BERT training speed`:
        https://www.kaggle.com/c/jigsaw-unintended-bias-in-toxicity-classification/discussion/94779
    """
    max_len = torch.max(torch.sum((tensors[0] != 0), 1))
    if max_len > 2:
        tensors = [tsr[:, :max_len] for tsr in tensors]
    return tensors


def pack_checkpoint(
    model: RunnerModel = None,
    criterion: RunnerCriterion = None,
    optimizer: RunnerOptimizer = None,
    scheduler: RunnerScheduler = None,
    **kwargs,
) -> Dict:
    """
    Packs ``model``, ``criterion``, ``optimizer``, ``scheduler``
    and some extra info ``**kwargs`` to torch-based checkpoint.

    Args:
        model: torch model
        criterion: torch criterion
        optimizer: torch optimizer
        scheduler: torch scheduler
        **kwargs: some extra info to pack

    Returns:
        torch-based checkpoint with ``model_state_dict``,
        ``criterion_state_dict``, ``optimizer_state_dict``,
        ``scheduler_state_dict`` keys.
    """
    checkpoint = kwargs

    if isinstance(model, dict):
        for key, value in model.items():
            model_module = get_nn_from_ddp_module(value)
            checkpoint[f"model_{key}_state_dict"] = maybe_recursive_call(
                model_module, "state_dict"
            )
    else:
        model_module = get_nn_from_ddp_module(model)
        checkpoint["model_state_dict"] = maybe_recursive_call(model_module, "state_dict")

    for dict2save, name2save in zip(
        [criterion, optimizer, scheduler], ["criterion", "optimizer", "scheduler"],
    ):
        if dict2save is None:
            continue
        if isinstance(dict2save, dict):
            for key, value in dict2save.items():
                if value is not None:
                    state_dict2save = name2save + "_" + str(key)
                    # checkpoint[name2save_] = value
                    state_dict2save = state_dict2save + "_state_dict"
                    checkpoint[state_dict2save] = value.state_dict()
        else:
            # checkpoint[name2save] = dict2save
            name2save = name2save + "_state_dict"
            checkpoint[name2save] = dict2save.state_dict()
    return checkpoint


def unpack_checkpoint(
    checkpoint: Dict,
    model: RunnerModel = None,
    criterion: RunnerCriterion = None,
    optimizer: RunnerOptimizer = None,
    scheduler: RunnerScheduler = None,
) -> None:
    """Load checkpoint from file and unpack the content to a model
    (if not None), criterion (if not None), optimizer (if not None),
    scheduler (if not None).

    Args:
        checkpoint: checkpoint to load
        model: model where should be updated state
        criterion: criterion where should be updated state
        optimizer: optimizer where should be updated state
        scheduler: scheduler where should be updated state
    """
    if model is not None:
        model = get_nn_from_ddp_module(model)
        maybe_recursive_call(
            model, "load_state_dict", recursive_args=checkpoint["model_state_dict"],
        )

    for dict2load, name2load in zip(
        [criterion, optimizer, scheduler], ["criterion", "optimizer", "scheduler"],
    ):
        if dict2load is None:
            continue

        if isinstance(dict2load, dict):
            for key, value in dict2load.items():
                if value is not None:
                    state_dict2load = f"{name2load}_{key}_state_dict"
                    value.load_state_dict(checkpoint[state_dict2load])
        else:
            name2load = f"{name2load}_state_dict"
            dict2load.load_state_dict(checkpoint[name2load])


def save_checkpoint(checkpoint: Mapping[str, Any], path: str):
    """Saves checkpoint to a file.

    Args:
        checkpoint: data to save.
        path: filepath where checkpoint should be stored.
    """
    torch.save(checkpoint, path)


def load_checkpoint(path: str):
    """Load checkpoint from path.

    Args:
        path: checkpoint file to load

    Returns:
        checkpoint content
    """
    checkpoint = torch.load(path, map_location=lambda storage, loc: storage)
    return checkpoint


__all__ = [
    "get_optimizable_params",
    "get_optimizer_momentum",
    "get_optimizer_momentum_list",
    "set_optimizer_momentum",
    "get_device",
    "get_engine",
    "get_available_gpus",
    "any2device",
    "prepare_cudnn",
    "process_model_params",
    "get_requires_grad",
    "set_requires_grad",
    "get_network_output",
    "detach_tensor",
    "trim_tensors",
    "get_optimal_inner_init",
    "outer_init",
    "reset_weights_if_possible",
    "pack_checkpoint",
    "unpack_checkpoint",
    "save_checkpoint",
    "load_checkpoint",
]<|MERGE_RESOLUTION|>--- conflicted
+++ resolved
@@ -9,12 +9,9 @@
 import torch.backends
 from torch.backends import cudnn
 
-<<<<<<< HEAD
 from catalyst.settings import IS_CUDA_AVAILABLE, NUM_CUDA_DEVICES, SETTINGS
 from catalyst.typing import Device, Model, Optimizer
 from catalyst.utils.misc import merge_dicts
-=======
-from catalyst.settings import SETTINGS
 from catalyst.typing import (
     Device,
     Model,
@@ -26,7 +23,7 @@
 )
 from catalyst.utils.distributed import get_nn_from_ddp_module
 from catalyst.utils.misc import maybe_recursive_call, merge_dicts
->>>>>>> 25e009c9
+
 
 # TODO: move to global registry with activation functions
 ACTIVATIONS = {  # noqa: WPS407
@@ -512,9 +509,7 @@
     if isinstance(model, dict):
         for key, value in model.items():
             model_module = get_nn_from_ddp_module(value)
-            checkpoint[f"model_{key}_state_dict"] = maybe_recursive_call(
-                model_module, "state_dict"
-            )
+            checkpoint[f"model_{key}_state_dict"] = maybe_recursive_call(model_module, "state_dict")
     else:
         model_module = get_nn_from_ddp_module(model)
         checkpoint["model_state_dict"] = maybe_recursive_call(model_module, "state_dict")
