# flake8: noqa

from catalyst.loggers.console import ConsoleLogger
from catalyst.loggers.csv import CSVLogger
from catalyst.loggers.tensorboard import TensorboardLogger

from catalyst.settings import SETTINGS

if SETTINGS.mlflow_required:
    from catalyst.loggers.mlflow import MLflowLogger

<<<<<<< HEAD
if SETTINGS.neptune_required:
    from catalyst.loggers.neptune import NeptuneLogger
=======
__all__ = ["ConsoleLogger", "CSVLogger", "TensorboardLogger"]


if SETTINGS.mlflow_required:
    __all__ += ["MLflowLogger"]
>>>>>>> 9a9901bc
<|MERGE_RESOLUTION|>--- conflicted
+++ resolved
@@ -9,13 +9,14 @@
 if SETTINGS.mlflow_required:
     from catalyst.loggers.mlflow import MLflowLogger
 
-<<<<<<< HEAD
 if SETTINGS.neptune_required:
     from catalyst.loggers.neptune import NeptuneLogger
-=======
+
 __all__ = ["ConsoleLogger", "CSVLogger", "TensorboardLogger"]
 
 
 if SETTINGS.mlflow_required:
     __all__ += ["MLflowLogger"]
->>>>>>> 9a9901bc
+
+if SETTINGS.neptune_required:
+    __all__ += ["NeptuneLogger"]