--- conflicted
+++ resolved
@@ -9,13 +9,13 @@
 if SETTINGS.mlflow_required:
     from catalyst.loggers.mlflow import MLflowLogger
 
-<<<<<<< HEAD
 if SETTINGS.wandb_required:
     from catalyst.loggers.wandb import WandbLogger
-=======
 __all__ = ["ConsoleLogger", "CSVLogger", "TensorboardLogger"]
 
 
 if SETTINGS.mlflow_required:
     __all__ += ["MLflowLogger"]
->>>>>>> bbbe5061
+
+if SETTINGS.wandb_required:
+    __all__ += ["WandbLogger"]
