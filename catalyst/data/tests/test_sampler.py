--- conflicted
+++ resolved
@@ -6,14 +6,7 @@
 import numpy as np
 import pytest
 
-<<<<<<< HEAD
-from catalyst.data.sampler import (
-    BalanceBatchSampler,
-    DynamicBalanceClassSampler,
-)
-=======
 from catalyst.data.sampler import BalanceBatchSampler, DynamicBalanceClassSampler
->>>>>>> 45fe1bda
 
 TLabelsPK = List[Tuple[List[int], int, int]]
 
@@ -163,21 +156,10 @@
     n_labels = len(np.unique(labels))
     labels_counter = Counter(labels)
     min_class_key, min_class_size = labels_counter.most_common(n_labels)[-1]
-<<<<<<< HEAD
-    current_d = {
-        key: value / min_class_size for key, value in Counter(labels).items()
-    }
-    for _ in range(10):  # noqa: WPS122
-        new_counter = Counter(labels[list(sampler.__iter__())])
-        new_d = {
-            key: value / min_class_size for key, value in new_counter.items()
-        }
-=======
     current_d = {key: value / min_class_size for key, value in Counter(labels).items()}
     for _ in range(10):  # noqa: WPS122
         new_counter = Counter(labels[list(sampler.__iter__())])
         new_d = {key: value / min_class_size for key, value in new_counter.items()}
->>>>>>> 45fe1bda
         for key, value in new_d.items():
             assert value <= current_d[key]
         assert new_d[min_class_key] == 1
