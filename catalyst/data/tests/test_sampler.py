--- conflicted
+++ resolved
@@ -1,7 +1,7 @@
-from typing import List, Tuple
 from collections import Counter
 from operator import itemgetter
 from random import randint, shuffle
+from typing import List, Tuple
 
 import pytest
 
@@ -57,18 +57,8 @@
     ]
 
     # (alekseysh) It was checked once with N = 100_000 before doing the PR
-<<<<<<< HEAD
     num_random_cases = 100
     input_cases.extend((generate_valid_labels(num_random_cases)))
-=======
-    for _ in range(num_random_cases):  # noqa: WPS122
-        # code below generates same valid inputs for sampler
-        p, k = randint(2, 12), randint(2, 12)
-        labels_matrix = [[label] * randint(2, 12) for label in range(p + 1)]
-        labels_flatten = [el for sublist in labels_matrix for el in sublist]
-        shuffle(labels_flatten)
-        input_cases.append((labels_flatten, p, k))
->>>>>>> a8f1656a
 
     return input_cases
 
@@ -122,13 +112,9 @@
     assert max(sampled_ids) <= len(labels) - 1
 
 
-<<<<<<< HEAD
-def test_balance_batch_sampler(input_for_balance_batch_sampler) -> None:
-=======
 def test_balance_batch_sampler(
     input_balance_batch_sampler,  # noqa: WPS442
 ) -> None:
->>>>>>> a8f1656a
     """
     Args:
         input_balance_batch_sampler: pytest fixture
