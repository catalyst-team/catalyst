from typing import List, Tuple, Union
from abc import ABC, abstractmethod
from collections import Counter
from itertools import combinations, product
from random import sample
from sys import maxsize

import numpy as np

import torch
from torch import Tensor

from catalyst.contrib.utils.misc import find_value_ids
from catalyst.data.utils import convert_labels2list
from catalyst.utils.torch import normalize

# order in the triplets: (anchor, positive, negative)
TTriplets = Tuple[Tensor, Tensor, Tensor]
TTripletsIds = Tuple[List[int], List[int], List[int]]
TLabels = Union[List[int], Tensor]


class IInbatchTripletSampler(ABC):
    """
    An abstraction of inbatch triplet sampler.
    """

    @abstractmethod
    def _check_input_labels(self, labels: List[int]) -> None:
        """
        Check if the batch labels list is valid for the sampler.

        We expect you to implement this method to guarantee correct
        performance of sampling method. You can pass it
        but we strongly do not recommend you to do it.

        Args:
            labels: labels of the samples in the batch;
                list or Tensor of shape (batch_size;)
        """
        raise NotImplementedError()

    @abstractmethod
    def sample(self, features: Tensor, labels: TLabels) -> TTriplets:
        """
        This method includes the logic of sampling/selecting triplets.

        Args:
            features: tensor of features
            labels: labels of the samples in the batch, list or Tensor
                of shape (batch_size;)

        Returns: the batch of triplets

        Raises:
            NotImplementedError: you should implement it
        """
        raise NotImplementedError()


class InBatchTripletsSampler(IInbatchTripletSampler):
    """
    Base class for a triplets samplers.
    We expect that the child instances of this class
    will be used to forming triplets inside the batches.
    (Note. It is assumed that set of output features is a
    subset of samples features inside the batch.)
    The batches must contain at least 2 samples for
    each class and at least 2 different classes,
    such behaviour can be garantee via using
    catalyst.data.sampler.BalanceBatchSampler

    But you are not limited to using it in any other way.
    """

    def _check_input_labels(self, labels: List[int]) -> None:
        """
        The input must satisfy the conditions described in
        the class documentation.
        Args:
            labels: labels of the samples in the batch
        """
        labels_counter = Counter(labels)
        assert all(n > 1 for n in labels_counter.values())
        assert len(labels_counter) > 1

    @abstractmethod
    def _sample(self, features: Tensor, labels: List[int]) -> TTripletsIds:
        """
        This method includes the logic of sampling/selecting triplets
        inside the batch. It can be based on information about
        the distance between the features, or the
        choice can be made randomly.

        Args:
            features: has the shape of [batch_size, feature_size]
            labels: labels of the samples in the batch

        Returns: indices of the batch samples to forming triplets.
        """
        raise NotImplementedError

    def sample(self, features: Tensor, labels: TLabels) -> TTriplets:
        """
        Args:
            features: has the shape of [batch_size, feature_size]
            labels: labels of the samples in the batch

        Returns:
            the batch of the triplets in the order below:
            (anchor, positive, negative)
        """
        # Convert labels to list
        labels = convert_labels2list(labels)
        self._check_input_labels(labels=labels)

        ids_anchor, ids_pos, ids_neg = self._sample(features, labels=labels)

        return features[ids_anchor], features[ids_pos], features[ids_neg]


class AllTripletsSampler(InBatchTripletsSampler):
    """
    This sampler selects all the possible triplets for the given labels
    """

    def __init__(self, max_output_triplets: int = maxsize):
        """
        Args:
            max_output_triplets: with the strategy of choosing all
                the triplets, their number in the batch can be very large,
                because of it we can sample only random part of them,
                determined by this parameter.
        """
        self._max_out_triplets = max_output_triplets

    def _sample(self, *_: Tensor, labels: List[int]) -> TTripletsIds:
        """
        Args:
            labels: labels of the samples in the batch
            *_: note, that we ignore features argument

        Returns: indeces of triplets
        """
        num_labels = len(labels)

        triplets = []
        for label in set(labels):
            ids_pos_cur = set(find_value_ids(labels, label))
            ids_neg_cur = set(range(num_labels)) - ids_pos_cur

            pos_pairs = list(combinations(ids_pos_cur, r=2))

            tri = [(a, p, n) for (a, p), n in product(pos_pairs, ids_neg_cur)]
            triplets.extend(tri)

        triplets = sample(triplets, min(len(triplets), self._max_out_triplets))
        ids_anchor, ids_pos, ids_neg = zip(*triplets)

        return list(ids_anchor), list(ids_pos), list(ids_neg)


class HardTripletsSampler(InBatchTripletsSampler):
    """
    This sampler selects hardest triplets based on distances between features:
    the hardest positive sample has the maximal distance to the anchor sample,
    the hardest negative sample has the minimal distance to the anchor sample.

    Note that a typical triplet loss chart is as follows:
    1. Falling: loss decreases to a value equal to the margin.
    2. Long plato: the loss oscillates near the margin.
    3. Falling: loss decreases to zero.

    """

    def __init__(self, norm_required: bool = False):
        """
        Args:
            norm_required: set True if features normalisation is needed
        """
        self._norm_required = norm_required

    def _sample(self, features: Tensor, labels: List[int]) -> TTripletsIds:
        """
        This method samples the hardest triplets inside the batch.

        Args:
            features: has the shape of [batch_size, feature_size]
            labels: labels of the samples in the batch

        Returns:
            the batch of the triplets in the order below:
            (anchor, positive, negative)
        """
        assert features.shape[0] == len(labels)

        if self._norm_required:
            features = normalize(samples=features.detach())

        dist_mat = torch.cdist(x1=features, x2=features, p=2)

        ids_anchor, ids_pos, ids_neg = self._sample_from_distmat(
            distmat=dist_mat, labels=labels
        )

        return ids_anchor, ids_pos, ids_neg

    @staticmethod
    def _sample_from_distmat(
        distmat: Tensor, labels: List[int]
    ) -> TTripletsIds:
        """
        This method samples the hardest triplets based on the given
        distances matrix. It chooses each sample in the batch as an
        anchor and then finds the harderst positive and negative pair.

        Args:
            distmat: matrix of distances between the features
            labels: labels of the samples in the batch

        Returns:
            the batch of triplets in the order below:
            (anchor, positive, negative)
        """
        ids_all = set(range(len(labels)))

        ids_anchor, ids_pos, ids_neg = [], [], []

        for i_anch, label in enumerate(labels):
            ids_label = set(find_value_ids(it=labels, value=label))

            ids_pos_cur = np.array(list(ids_label - {i_anch}), int)
            ids_neg_cur = np.array(list(ids_all - ids_label), int)

            i_pos = ids_pos_cur[distmat[i_anch, ids_pos_cur].argmax()]
            i_neg = ids_neg_cur[distmat[i_anch, ids_neg_cur].argmin()]

            ids_anchor.append(i_anch)
            ids_pos.append(i_pos)
            ids_neg.append(i_neg)

        return ids_anchor, ids_pos, ids_neg


<<<<<<< HEAD
__all__ = [
    "InBatchTripletsSampler",
    "AllTripletsSampler",
    "HardTripletsSampler",
]
=======
class HardClusterSampler(IInbatchTripletSampler):
    """
    This sampler selects hardest triplets based on distance to mean vectors:
    anchor is a mean vector of features of i-th class in the batch,
    the hardest positive sample is the most distant from anchor sample of
    anchor's class, the hardest negative sample is the closest mean vector
    of another classes.

    The batch must contain k samples for p classes in it (k > 1, p > 1).
    """

    def _check_input_labels(self, labels: List[int]) -> None:
        """
        Check if the labels list is valid: contains k occurrences
        for each of p classes.

        Args:
            labels: labels in the batch

        Raises:
            ValueError: if batch is invalid (contains different samples
                for classes, contains only one class or only one sample for
                each class)
        """
        labels_counter = Counter(labels)
        k = labels_counter[labels[0]]
        if not all(n == k for n in labels_counter.values()):
            raise ValueError("Expected equal number of samples for each class")
        if len(labels_counter) <= 1:
            raise ValueError("Expected at least 2 classes in the batch")
        if k == 1:
            raise ValueError("Expected more than one sample for each class")

    @staticmethod
    def _get_labels_mask(labels: List[int]) -> Tensor:
        """
        Generate matrix of bool of shape (n_unique_labels, batch_size),
        where n_unique_labels is a number of unique labels
        in the batch; matrix[i, j] is True if j-th element of
        the batch relates to i-th class and False otherwise.

        Args:
            labels: labels of the batch, shape (batch_size,)

        Returns:
            matrix of indices of classes in batch
        """
        unique_labels = sorted(np.unique(labels))
        labels_number = len(unique_labels)
        labels_mask = torch.zeros(size=(labels_number, len(labels)))
        for label_idx, label in enumerate(unique_labels):
            label_indices = find_value_ids(labels, label)
            labels_mask[label_idx][label_indices] = 1
        return labels_mask.type(torch.bool)

    @staticmethod
    def _count_intra_class_distances(
        embeddings: Tensor, mean_vectors: Tensor
    ) -> Tensor:
        """
        Count matrix of distances from mean vector of each class to it's
        samples embeddings.

        Args:
            embeddings: tensor of shape (p, k, embed_dim) where p is a number
                of classes in the batch, k is a number of samples for each
                class
            mean_vectors: tensor of shape (p, embed_dim) -- mean vectors
                of each class in the batch

        Returns:
            tensor of shape (p, k) -- matrix of distances from mean vectors to
                related samples in the batch
        """
        p, k, embed_dim = embeddings.shape
        # Create (p, k, embed_dim) tensor of mean vectors for each class
        mean_vectors = mean_vectors.unsqueeze(1).repeat((1, k, 1))
        # Count euclidean distance between embeddings and mean vectors
        distances = torch.pow(embeddings - mean_vectors, 2).sum(2)
        return distances

    @staticmethod
    def _count_inter_class_distances(mean_vectors: Tensor) -> Tensor:
        """
        Count matrix of distances from mean vectors of classes to each other

        Args:
            mean_vectors: tensor of shape (p, embed_dim) -- mean vectors
                of classes

        Returns:
            tensor of shape (p, p) -- matrix of distances between mean vectors
        """
        distance = torch.cdist(x1=mean_vectors, x2=mean_vectors, p=2)
        return distance

    @staticmethod
    def _fill_diagonal(matrix: Tensor, value: float) -> Tensor:
        """
        Set diagonal elements with the value.

        Args:
            matrix: tensor of shape (p, p)
            value: value that diagonal should be filled with

        Returns:
            modified matrix with inf on diagonal
        """
        p, _ = matrix.shape
        indices = torch.diag(torch.ones(p)).type(torch.bool)
        matrix[indices] = value
        return matrix

    def sample(self, features: Tensor, labels: TLabels) -> TTriplets:
        """
        This method samples the hardest triplets in the batch.

        Args:
            features: tensor of shape (batch_size; embed_dim) that contains
                k samples for each of p classes
            labels: labels of the batch, list or tensor of size (batch_size,)

        Returns:
            p triplets of (mean_vector, positive, negative_mean_vector)
        """
        # Convert labels to list
        labels = convert_labels2list(labels)
        self._check_input_labels(labels)

        # Get matrix of indices of labels in batch
        labels_mask = self._get_labels_mask(labels)
        p = labels_mask.shape[0]

        embed_dim = features.shape[-1]
        # Reshape embeddings to groups of (p, k, embed_dim) ones,
        # each i-th group contains embeddings of i-th class.
        features = features.repeat((p, 1, 1))
        features = features[labels_mask].view((p, -1, embed_dim))

        # Count mean vectors for each class in batch
        mean_vectors = features.mean(1)

        d_intra = self._count_intra_class_distances(features, mean_vectors)
        # Count the distances to the sample farthest from mean vector
        # for each class.
        pos_indices = d_intra.max(1).indices
        # Count matrix of distances from mean vectors to each other
        d_inter = self._count_inter_class_distances(mean_vectors)
        # For each class mean vector get the closest mean vector
        d_inter = self._fill_diagonal(d_inter, float("inf"))
        neg_indices = d_inter.min(1).indices
        positives = torch.stack(
            [features[idx][pos_idx] for idx, pos_idx in enumerate(pos_indices)]
        )

        return mean_vectors, positives, mean_vectors[neg_indices]
>>>>>>> e2d089d9
<|MERGE_RESOLUTION|>--- conflicted
+++ resolved
@@ -242,13 +242,6 @@
         return ids_anchor, ids_pos, ids_neg
 
 
-<<<<<<< HEAD
-__all__ = [
-    "InBatchTripletsSampler",
-    "AllTripletsSampler",
-    "HardTripletsSampler",
-]
-=======
 class HardClusterSampler(IInbatchTripletSampler):
     """
     This sampler selects hardest triplets based on distance to mean vectors:
@@ -405,4 +398,11 @@
         )
 
         return mean_vectors, positives, mean_vectors[neg_indices]
->>>>>>> e2d089d9
+
+
+__all__ = [
+    "InBatchTripletsSampler",
+    "AllTripletsSampler",
+    "HardTripletsSampler",
+    "HardClusterSampler",
+]