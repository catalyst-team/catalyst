import argparse
from functools import partial
from pathlib import Path
import sys

import numpy as np
import pandas as pd
from tqdm import tqdm

import torch
from transformers import BertConfig, BertModel, BertTokenizer

from catalyst.contrib.utils.text import process_bert_output, tokenize_text
from catalyst.data import LambdaReader
from catalyst.dl import utils


def build_args(parser):
    """Constructs the command-line arguments for
    ``catalyst-data text2embeddings``.
    """
    parser.add_argument(
        "--in-csv", type=str, help="Path to csv with text", required=True
    )
    parser.add_argument(
        "--txt-col", type=str, help="Column in table that contain text"
    )
    parser.add_argument(
        "--in-huggingface",
        type=str,
        required=False,
        help="model from huggingface hub"
    )
    required_path_to_model = True

    for arg in sys.argv:
        if "--in-huggingface" in arg:
            required_path_to_model = False

    if required_path_to_model:
        parser.add_argument(
            "--in-config", type=Path, required=required_path_to_model
        )
        parser.add_argument(
            "--in-model", type=Path, required=required_path_to_model
        )
        parser.add_argument(
            "--in-vocab", type=Path, required=required_path_to_model
        )

    parser.add_argument(
        "--out-prefix", type=str, required=True,
    )
    parser.add_argument("--max-length", type=int, default=512)
    utils.boolean_flag(parser, "mask-for-max-length", default=False)
    utils.boolean_flag(parser, "output-hidden-states", default=False)
    utils.boolean_flag(parser, "strip", default=True)
    utils.boolean_flag(parser, "lowercase", default=True)
    utils.boolean_flag(parser, "remove-punctuation", default=True)
    parser.add_argument("--pooling", type=str, default="avg")
    parser.add_argument(
        "--num-workers",
        type=int,
        dest="num_workers",
        help="Count of workers for dataloader",
        default=0,
    )
    parser.add_argument(
        "--batch-size",
        type=int,
        dest="batch_size",
        help="Dataloader batch size",
        default=32,
    )
    parser.add_argument(
        "--verbose",
        dest="verbose",
        action="store_true",
        default=False,
        help="Print additional information",
    )
    parser.add_argument("--seed", type=int, default=42)
    utils.boolean_flag(
        parser,
        "deterministic",
        default=None,
        help="Deterministic mode if running in CuDNN backend",
    )
    utils.boolean_flag(
        parser, "benchmark", default=None, help="Use CuDNN benchmark"
    )

    return parser


def parse_args():
    """Parses the command line arguments for the main method."""
    parser = argparse.ArgumentParser()
    build_args(parser)
    args = parser.parse_args()
    return args


def _detach(tensor):
    return tensor.cpu().detach().numpy()


@torch.no_grad()
def main(args, _=None):
    """Run the ``catalyst-data text2embeddings`` script."""
    batch_size = args.batch_size
    num_workers = args.num_workers
    max_length = args.max_length
    pooling_groups = args.pooling.split(",")

    utils.set_global_seed(args.seed)
    utils.prepare_cudnn(args.deterministic, args.benchmark)

    if hasattr(args, "in_huggingface"):
        model_config = BertConfig.from_pretrained(args.in_huggingface)
        model_config.output_hidden_states = args.output_hidden_states
        model = BertModel.from_pretrained(
            args.in_huggingface, config=model_config
        )
        tokenizer = BertTokenizer.from_pretrained(args.in_huggingface)
    else:
        model_config = BertConfig.from_pretrained(args.in_config)
        model_config.output_hidden_states = args.output_hidden_states
        model = BertModel(config=model_config)
        tokenizer = BertTokenizer.from_pretrained(args.in_vocab)
    if hasattr(args, "in_model"):
        checkpoint = utils.load_checkpoint(args.in_model)
        checkpoint = {"model_state_dict": checkpoint}
        utils.unpack_checkpoint(checkpoint=checkpoint, model=model)

    model = model.eval()
    model, _, _, _, device = utils.process_components(model=model)

    df = pd.read_csv(args.in_csv)
    df = df.dropna(subset=[args.txt_col])
    df.to_csv(f"{args.out_prefix}.df.csv", index=False)
    df = df.reset_index().drop("index", axis=1)
    df = list(df.to_dict("index").values())
    num_samples = len(df)

    open_fn = LambdaReader(
        input_key=args.txt_col,
        output_key=None,
        lambda_fn=partial(
            tokenize_text,
            strip=args.strip,
            lowercase=args.lowercase,
            remove_punctuation=args.remove_punctuation,
        ),
        tokenizer=tokenizer,
        max_length=max_length,
    )

    dataloader = utils.get_loader(
        df, open_fn, batch_size=batch_size, num_workers=num_workers,
    )

    features = {}
    dataloader = tqdm(dataloader) if args.verbose else dataloader
    with torch.no_grad():
        for idx, batch in enumerate(dataloader):
            batch = utils.any2device(batch, device)
            bert_output = model(**batch)
            mask = (
                batch["attention_mask"].unsqueeze(-1)
                if args.mask_for_max_length
                else None
<<<<<<< HEAD

            if utils.is_wrapped_with_ddp(model):
                # using several gpu
                hidden_size = model.module.config.hidden_size
                hidden_states = model.module.config.output_hidden_states

            else:
                # using cpu or one gpu
                hidden_size = model.config.hidden_size
                hidden_states = model.config.output_hidden_states

            features_ = process_bert_output(
=======
            )
            features_ = utils.process_bert_output(
>>>>>>> a81b5122
                bert_output=bert_output,
                hidden_size=hidden_size,
                output_hidden_states=hidden_states,
                pooling_groups=pooling_groups,
                mask=mask,
            )

            # create storage based on network output
            if idx == 0:
                for key, value in features_.items():
                    name_ = key if isinstance(key, str) else f"{key:02d}"
                    _, embedding_size = value.shape
                    features[name_] = np.memmap(
                        f"{args.out_prefix}.{name_}.npy",
                        dtype=np.float32,
                        mode="w+",
                        shape=(num_samples, embedding_size),
                    )

            indices = np.arange(
                idx * batch_size, min((idx + 1) * batch_size, num_samples)
            )
            for key, value in features_.items():
                name_ = key if isinstance(key, str) else f"{key:02d}"
                features[name_][indices] = _detach(value)


if __name__ == "__main__":
    args = parse_args()
    main(args)<|MERGE_RESOLUTION|>--- conflicted
+++ resolved
@@ -170,7 +170,6 @@
                 batch["attention_mask"].unsqueeze(-1)
                 if args.mask_for_max_length
                 else None
-<<<<<<< HEAD
 
             if utils.is_wrapped_with_ddp(model):
                 # using several gpu
@@ -183,10 +182,6 @@
                 hidden_states = model.config.output_hidden_states
 
             features_ = process_bert_output(
-=======
-            )
-            features_ = utils.process_bert_output(
->>>>>>> a81b5122
                 bert_output=bert_output,
                 hidden_size=hidden_size,
                 output_hidden_states=hidden_states,
