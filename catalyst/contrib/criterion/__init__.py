# flake8: noqa

from torch.nn.modules.loss import *
<<<<<<< HEAD
from .ce import NaiveCrossEntropyLoss, MaskCrossEntropyLoss
=======

from .ce import NaiveCrossEntropyLoss
>>>>>>> 3856ebd8
from .center import CenterLoss
from .contrastive import ContrastiveDistanceLoss, ContrastiveEmbeddingLoss
from .dice import BCEDiceLoss, DiceLoss
from .focal import FocalLossBinary, FocalLossMultiClass
from .huber import HuberLoss
from .iou import BCEIoULoss, IoULoss
from .lovasz import (
    LovaszLossBinary, LovaszLossMultiClass, LovaszLossMultiLabel
)
from .triplet import TripletLoss
from .wing import WingLoss<|MERGE_RESOLUTION|>--- conflicted
+++ resolved
@@ -1,12 +1,8 @@
 # flake8: noqa
 
 from torch.nn.modules.loss import *
-<<<<<<< HEAD
 from .ce import NaiveCrossEntropyLoss, MaskCrossEntropyLoss
-=======
-
 from .ce import NaiveCrossEntropyLoss
->>>>>>> 3856ebd8
 from .center import CenterLoss
 from .contrastive import ContrastiveDistanceLoss, ContrastiveEmbeddingLoss
 from .dice import BCEDiceLoss, DiceLoss
