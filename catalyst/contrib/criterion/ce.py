--- conflicted
+++ resolved
@@ -15,8 +15,6 @@
         loss = loss / input.size()[0] if self.size_average else loss
         return loss
 
-
-<<<<<<< HEAD
 class SymmetricCrossEntropyLoss(nn.Module):
     def __init__(self, alpha, beta, num_classes):
         """
@@ -58,8 +56,6 @@
         loss = self.alpha * cross_entropy + self.beta * reverse_cross_entropy
         return loss
 
-=======
->>>>>>> 27056f3e
 class MaskCrossEntropyLoss(torch.nn.CrossEntropyLoss):
     def __init__(
             self,
@@ -81,9 +77,4 @@
         loss = torch.mean(loss[mask == 1])
         return loss
 
-
-<<<<<<< HEAD
-__all__ = ["MaskCrossEntropyLoss", "NaiveCrossEntropyLoss", "SymmetricCrossEntropyLoss"]
-=======
-__all__ = ["MaskCrossEntropyLoss", "NaiveCrossEntropyLoss"]
->>>>>>> 27056f3e
+__all__ = ["MaskCrossEntropyLoss", "NaiveCrossEntropyLoss", "SymmetricCrossEntropyLoss"]