--- conflicted
+++ resolved
@@ -16,22 +16,10 @@
     ContrastivePairwiseEmbeddingLoss,
 )
 from catalyst.contrib.nn.criterion.dice import DiceLoss
-<<<<<<< HEAD
 from catalyst.contrib.nn.criterion.smoothing_dice import SmoothingDiceLoss
-from catalyst.contrib.nn.criterion.focal import (
-    FocalLossBinary,
-    FocalLossMultiClass,
-)
-from catalyst.contrib.nn.criterion.gan import (
-    GradientPenaltyLoss,
-    MeanOutputLoss,
-)
-from catalyst.contrib.nn.criterion.huber import HuberLoss
-=======
 from catalyst.contrib.nn.criterion.focal import FocalLossBinary, FocalLossMultiClass
 from catalyst.contrib.nn.criterion.gan import GradientPenaltyLoss, MeanOutputLoss
 
->>>>>>> db77ba4c
 from catalyst.contrib.nn.criterion.iou import IoULoss
 from catalyst.contrib.nn.criterion.lovasz import (
     LovaszLossBinary,
