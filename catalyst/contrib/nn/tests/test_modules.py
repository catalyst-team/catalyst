# flake8: noqa
<<<<<<< HEAD
import math

=======
>>>>>>> e3abfca8
import numpy as np
import torch
import torch.nn as nn
import torch.nn.functional as F

from catalyst.contrib.nn.modules import (
    AdaCos,
    AMSoftmax,
    ArcFace,
    CosFace,
    CurricularFace,
    GeM2d,
    SoftMax,
    SubCenterArcFace,
)

EPS = 1e-3


def normalize(m: np.ndarray) -> np.ndarray:
    m_s = np.sqrt((m ** 2).sum(axis=1))[:, np.newaxis]  # for each row
    return m / m_s


def softmax(x: np.ndarray) -> np.ndarray:
    e_x = np.exp(x - np.max(x))
    return e_x / e_x.sum(1)[:, np.newaxis]  # for each row


def cross_entropy(preds: np.ndarray, targs: np.ndarray, axis: int = 1) -> float:
    return -(targs * np.log(softmax(preds))).sum(axis)


def test_softmax():
    emb_size = 4
    n_classes = 3

    # fmt: off
    features = np.array(
        [
            [1, 2, 3, 4],
            [5, 6, 7, 8],
        ],
        dtype="f",
    )
    target = np.array([0, 2], dtype="l")
    weight = np.array(
        [
            [0.1, 0.2, 0.3, 0.4],
            [1.1, 3.2, 5.3, 0.4],
            [0.1, 0.2, 6.3, 0.4],
        ],
        dtype="f",
    )
    bias = np.array([0.2, 0.01, 0.1], dtype="f")
    # fmt: on

    layer = SoftMax(emb_size, n_classes)
    layer.weight.data = torch.from_numpy(weight)
    layer.bias.data = torch.from_numpy(bias)

    expected = features @ weight.T + bias
    actual = layer(torch.from_numpy(features)).detach().numpy()
    assert np.allclose(expected, actual, atol=EPS)


def _check_layer(layer):
    embedding = torch.randn(3, 5, requires_grad=True)
    target = torch.empty(3, dtype=torch.long).random_(10)

    output = layer(embedding, target)
    assert output.shape == (3, 10)

    output = layer(embedding)
    assert output.shape == (3, 10)


def test_arcface_inference_mode():
    _check_layer(ArcFace(5, 10, s=1.31, m=0.5))


def test_subcenter_arcface_inference_mode():
    _check_layer(SubCenterArcFace(5, 10, s=1.31, m=0.35, k=2))


def test_cosface_inference_mode():
    _check_layer(CosFace(5, 10, s=1.31, m=0.1))


def test_adacos_inference_mode():
    _check_layer(AdaCos(5, 10))


def test_curricularface_inference_mode():
    _check_layer(CurricularFace(5, 10, s=1.31, m=0.5))


def test_amsoftmax_iference_mode():
    _check_layer(AMSoftmax(5, 10, s=1.31, m=0.5))


def test_arcface_with_cross_entropy_loss():
    emb_size = 4
    n_classes = 3
    s = 3.0
    m = 0.5
    eps = 1e-8

    # fmt: off
    features = np.array(
        [
            [1, 2, 3, 4],
            [5, 6, 7, 8],
        ],
        dtype="f",
    )
    target = np.array([0, 2], dtype="l")
    weight = np.array(
        [
            [0.1, 0.2, 0.3, 0.4],
            [1.1, 3.2, 5.3, 0.4],
            [0.1, 0.2, 6.3, 0.4],
        ],
        dtype="f",
    )
    # fmt: on

    layer = ArcFace(emb_size, n_classes, s, m, eps)
    layer.weight.data = torch.from_numpy(weight)
    loss_fn = nn.CrossEntropyLoss(reduction="none")

    normalized_features = normalize(features)  # 2x4
    normalized_projection = normalize(weight)  # 3x4

    cosine = normalized_features @ normalized_projection.T  # 2x4 * 4x3 = 2x3
    theta = np.arccos(np.clip(cosine, -1 + eps, 1 - eps))  # 2x3

    # one_hot(target)
    mask = np.array([[1, 0, 0], [0, 0, 1]], dtype="l")
    mask = np.where(theta > (np.pi - m), np.zeros_like(mask), mask)  # 2x3
    feats = np.cos(np.where(mask > 0, theta + m, theta)) * s  # 2x3

    expected_loss = cross_entropy(feats, mask, 1)
    actual = (
        loss_fn(
            layer(torch.from_numpy(features), torch.LongTensor(target)), torch.LongTensor(target),
        )
        .detach()
        .numpy()
    )
    assert np.allclose(expected_loss, actual, atol=EPS)

    loss_fn = nn.CrossEntropyLoss(reduction="mean")

    expected_loss = cross_entropy(feats, mask, 1)
    actual = (
        loss_fn(
            layer(torch.from_numpy(features), torch.LongTensor(target)), torch.LongTensor(target),
        )
        .detach()
        .numpy()
    )
    assert np.isclose(expected_loss.mean(), actual, atol=EPS)

    loss_fn = nn.CrossEntropyLoss(reduction="sum")

    expected_loss = cross_entropy(feats, mask, 1)
    actual = (
        loss_fn(
            layer(torch.from_numpy(features), torch.LongTensor(target)), torch.LongTensor(target),
        )
        .detach()
        .numpy()
    )
    assert np.isclose(expected_loss.sum(), actual, atol=EPS)


def test_cosface_with_cross_entropy_loss():
    emb_size = 4
    n_classes = 3
    s = 3.0
    m = 0.1

    # fmt: off
    features = np.array(
        [
            [1, 2, 3, 4],
            [5, 6, 7, 8],
        ],
        dtype="f",
    )
    target = np.array([0, 2], dtype="l")
    weight = np.array(
        [
            [0.1, 0.2, 0.3, 0.4],
            [1.1, 3.2, 5.3, 0.4],
            [0.1, 0.2, 6.3, 0.4],
        ],
        dtype="f",
    )
    # fmt: on

    layer = CosFace(emb_size, n_classes, s, m)
    layer.weight.data = torch.from_numpy(weight)
    loss_fn = nn.CrossEntropyLoss(reduction="none")

    normalized_features = normalize(features)  # 2x4
    normalized_projection = normalize(weight)  # 3x4

    cosine = normalized_features @ normalized_projection.T  # 2x4 * 4x3 = 2x3
    phi = cosine - m  # 2x3

    mask = np.array([[1, 0, 0], [0, 0, 1]], dtype="l")  # one_hot(target)
    feats = (mask * phi + (1.0 - mask) * cosine) * s  # 2x3

    expected_loss = cross_entropy(feats, mask, 1)
    actual = (
        loss_fn(
            layer(torch.from_numpy(features), torch.LongTensor(target)), torch.LongTensor(target),
        )
        .detach()
        .numpy()
    )
    assert np.allclose(expected_loss, actual, atol=EPS)

    loss_fn = nn.CrossEntropyLoss(reduction="mean")

    expected_loss = cross_entropy(feats, mask, 1)
    actual = (
        loss_fn(
            layer(torch.from_numpy(features), torch.LongTensor(target)), torch.LongTensor(target),
        )
        .detach()
        .numpy()
    )
    assert np.isclose(expected_loss.mean(), actual, atol=EPS)

    loss_fn = nn.CrossEntropyLoss(reduction="sum")

    expected_loss = cross_entropy(feats, mask, 1)
    actual = (
        loss_fn(
            layer(torch.from_numpy(features), torch.LongTensor(target)), torch.LongTensor(target),
        )
        .detach()
        .numpy()
    )
    assert np.isclose(expected_loss.sum(), actual, atol=EPS)


def test_curricularface_with_cross_entropy_loss():
    emb_size = 4
    n_classes = 3
    s = 3.0
    m = 0.1

    # fmt: off
    features = np.array(
        [
            [1, 2, 3, 4],
            [5, 6, 7, 8],
        ],
        dtype="f",
    )
    target = np.array([0, 2], dtype="l")
    mask = np.array([[1, 0, 0], [0, 0, 1]], dtype="l")  # one_hot(target)

    weight = np.array(
        [
            [0.1, 0.2, 0.3, 0.4],
            [1.1, 3.2, 5.3, 0.4],
            [0.1, 0.2, 6.3, 0.4],
        ],
        dtype="f",
    )
    # fmt: on

    layer = CurricularFace(emb_size, n_classes, s, m)
    layer.weight.data = torch.from_numpy(weight.T)
    loss_fn = nn.CrossEntropyLoss(reduction="none")

    normalized_features = normalize(features)  # 2x4
    normalized_projection = normalize(weight)  # 3x4

    cosine = normalized_features @ normalized_projection.T  # 2x4 * 4x3 = 2x3
    logit = cosine[mask.astype(np.bool)].reshape(-1, 1)

    sine = np.sqrt(1.0 - np.power(logit, 2))
    cos_theta_m = logit * np.cos(m) - sine * np.sin(m)

    final_logit = np.where(logit > np.cos(np.pi - m), cos_theta_m, logit - np.sin(np.pi - m) * m)

    cos_mask = cosine > cos_theta_m
    hard = cosine[cos_mask]

    t = np.mean(logit) * 0.01 - (1 - 0.01) * 0

    cosine[cos_mask] = hard * (t + hard)  # 2x3
    for r, c in enumerate(target):
        cosine[r, c] = final_logit[r, 0]
    cosine = cosine * s  # 2x3

    expected_loss = cross_entropy(cosine, mask, 1)
    actual = (
        loss_fn(
            layer(torch.from_numpy(features), torch.LongTensor(target)), torch.LongTensor(target),
        )
        .detach()
        .numpy()
    )

    assert np.allclose(expected_loss, actual, atol=EPS)

    # reinitialize layer (t is changed)
    layer = CurricularFace(emb_size, n_classes, s, m)
    layer.weight.data = torch.from_numpy(weight.T)
    loss_fn = nn.CrossEntropyLoss(reduction="mean")

    expected_loss = cross_entropy(cosine, mask, 1)
    actual = (
        loss_fn(
            layer(torch.from_numpy(features), torch.LongTensor(target)), torch.LongTensor(target),
        )
        .detach()
        .numpy()
    )

    assert np.isclose(expected_loss.mean(), actual, atol=EPS)

    # reinitialize layer (t is changed)
    layer = CurricularFace(emb_size, n_classes, s, m)
    layer.weight.data = torch.from_numpy(weight.T)
    loss_fn = nn.CrossEntropyLoss(reduction="sum")

    expected_loss = cross_entropy(cosine, mask, 1)
    actual = (
        loss_fn(
            layer(torch.from_numpy(features), torch.LongTensor(target)), torch.LongTensor(target),
        )
        .detach()
        .numpy()
    )
<<<<<<< HEAD
    assert np.isclose(expected_loss.sum(), actual, atol=EPS)


def test_amsoftmax_with_cross_entropy_loss():
    emb_size = 4
    n_classes = 3
    s = 3.0
    m = 0.5
    eps = 1e-8

    # fmt: off
    features = np.array(
        [
            [1, 2, 3, 4],
            [5, 6, 7, 8],
        ],
        dtype="f",
    )
    target = np.array([0, 2], dtype="l")
    weight = np.array(
        [
            [0.1, 0.2, 0.3, 0.4],
            [1.1, 3.2, 5.3, 0.4],
            [0.1, 0.2, 6.3, 0.4],
        ],
        dtype="f",
    )
    # fmt: on

    layer = AMSoftmax(emb_size, n_classes, s, m, eps)
    layer.weight.data = torch.from_numpy(weight)
    loss_fn = nn.CrossEntropyLoss(reduction="none")

    normalized_features = normalize(features)  # 2x4
    normalized_projection = normalize(weight)  # 3x4

    cosine = normalized_features @ normalized_projection.T  # 2x4 * 4x3 = 2x3
    cosine = np.clip(cosine, -1 + eps, 1 - eps)  # 2x3

    # one_hot(target)
    mask = np.array([[1, 0, 0], [0, 0, 1]], dtype="l")
    # mask = np.where(theta > (np.pi - m), np.zeros_like(mask), mask)  # 2x3
    feats = np.where(mask > 0, cosine - m, cosine) * s  # 2x3

    expected_loss = cross_entropy(feats, mask, 1)
    actual = (
        loss_fn(
            layer(torch.from_numpy(features), torch.LongTensor(target)), torch.LongTensor(target),
        )
        .detach()
        .numpy()
    )
    assert np.allclose(expected_loss, actual, atol=EPS)

    loss_fn = nn.CrossEntropyLoss(reduction="mean")

    expected_loss = cross_entropy(feats, mask, 1)
    actual = (
        loss_fn(
            layer(torch.from_numpy(features), torch.LongTensor(target)), torch.LongTensor(target),
        )
        .detach()
        .numpy()
    )
    assert np.isclose(expected_loss.mean(), actual, atol=EPS)

    loss_fn = nn.CrossEntropyLoss(reduction="sum")

    expected_loss = cross_entropy(feats, mask, 1)
    actual = (
        loss_fn(
            layer(torch.from_numpy(features), torch.LongTensor(target)), torch.LongTensor(target),
        )
        .detach()
        .numpy()
    )
    assert np.isclose(expected_loss.sum(), actual, atol=EPS)


def test_gem():
    bs = 4
    output_conv_filters = 1280
    conv_output = torch.randn(bs, output_conv_filters, 8, 8)
    eps = 1e-7

    h, w = conv_output.shape[2:]

    # p_trainable is False with constant p
    p = 2.2
    op = conv_output.clamp(min=eps).pow(p)
    op = F.avg_pool2d(op, kernel_size=(h, w)).pow(1.0 / p)

    gem = GeM2d(p=p, p_trainable=False)
    gem_op = gem(conv_output)

    assert gem_op.shape == (bs, output_conv_filters, 1, 1)
    assert torch.all(op.eq(gem_op))

    # p_trainable is True with constant p
    p = nn.Parameter(torch.ones(1) * p)
    op = conv_output.clamp(min=eps).pow(p)
    op = F.avg_pool2d(op, kernel_size=(h, w)).pow(1.0 / p)

    gem = GeM2d(p=p, p_trainable=True)
    gem_op = gem(conv_output)

    assert gem_op.shape == (bs, output_conv_filters, 1, 1)
    assert torch.all(op.eq(gem_op))

    # p-> inf so we need max pooled features , p_trainable is False
    p = math.inf

    op = F.max_pool2d(conv_output, kernel_size=(h, w))

    gem = GeM2d(p=math.inf, p_trainable=False)
    gem_op = gem(conv_output)

    assert gem_op.shape == (bs, output_conv_filters, 1, 1)
    assert torch.all(op.eq(gem_op))

    # p->inf and p_trainable is True

    p = nn.Parameter(torch.ones(1) * p)

    op = F.max_pool2d(conv_output, kernel_size=(h, w))

    gem = GeM2d(p=math.inf, p_trainable=True)
    gem_op = gem(conv_output)

    assert gem_op.shape == (bs, output_conv_filters, 1, 1)
    assert torch.all(op.eq(gem_op))
=======
    assert np.isclose(expected_loss.sum(), actual, atol=EPS)
>>>>>>> e3abfca8
<|MERGE_RESOLUTION|>--- conflicted
+++ resolved
@@ -1,21 +1,13 @@
 # flake8: noqa
-<<<<<<< HEAD
-import math
-
-=======
->>>>>>> e3abfca8
 import numpy as np
 import torch
 import torch.nn as nn
-import torch.nn.functional as F
 
 from catalyst.contrib.nn.modules import (
     AdaCos,
-    AMSoftmax,
     ArcFace,
     CosFace,
     CurricularFace,
-    GeM2d,
     SoftMax,
     SubCenterArcFace,
 )
@@ -81,28 +73,24 @@
     assert output.shape == (3, 10)
 
 
-def test_arcface_inference_mode():
+def test_arcface_iference_mode():
     _check_layer(ArcFace(5, 10, s=1.31, m=0.5))
 
 
-def test_subcenter_arcface_inference_mode():
+def test_subcenter_arcface_iference_mode():
     _check_layer(SubCenterArcFace(5, 10, s=1.31, m=0.35, k=2))
 
 
-def test_cosface_inference_mode():
+def test_cosface_iference_mode():
     _check_layer(CosFace(5, 10, s=1.31, m=0.1))
 
 
-def test_adacos_inference_mode():
+def test_adacos_iference_mode():
     _check_layer(AdaCos(5, 10))
 
 
-def test_curricularface_inference_mode():
+def test_curricularface_iference_mode():
     _check_layer(CurricularFace(5, 10, s=1.31, m=0.5))
-
-
-def test_amsoftmax_iference_mode():
-    _check_layer(AMSoftmax(5, 10, s=1.31, m=0.5))
 
 
 def test_arcface_with_cross_entropy_loss():
@@ -346,138 +334,4 @@
         .detach()
         .numpy()
     )
-<<<<<<< HEAD
-    assert np.isclose(expected_loss.sum(), actual, atol=EPS)
-
-
-def test_amsoftmax_with_cross_entropy_loss():
-    emb_size = 4
-    n_classes = 3
-    s = 3.0
-    m = 0.5
-    eps = 1e-8
-
-    # fmt: off
-    features = np.array(
-        [
-            [1, 2, 3, 4],
-            [5, 6, 7, 8],
-        ],
-        dtype="f",
-    )
-    target = np.array([0, 2], dtype="l")
-    weight = np.array(
-        [
-            [0.1, 0.2, 0.3, 0.4],
-            [1.1, 3.2, 5.3, 0.4],
-            [0.1, 0.2, 6.3, 0.4],
-        ],
-        dtype="f",
-    )
-    # fmt: on
-
-    layer = AMSoftmax(emb_size, n_classes, s, m, eps)
-    layer.weight.data = torch.from_numpy(weight)
-    loss_fn = nn.CrossEntropyLoss(reduction="none")
-
-    normalized_features = normalize(features)  # 2x4
-    normalized_projection = normalize(weight)  # 3x4
-
-    cosine = normalized_features @ normalized_projection.T  # 2x4 * 4x3 = 2x3
-    cosine = np.clip(cosine, -1 + eps, 1 - eps)  # 2x3
-
-    # one_hot(target)
-    mask = np.array([[1, 0, 0], [0, 0, 1]], dtype="l")
-    # mask = np.where(theta > (np.pi - m), np.zeros_like(mask), mask)  # 2x3
-    feats = np.where(mask > 0, cosine - m, cosine) * s  # 2x3
-
-    expected_loss = cross_entropy(feats, mask, 1)
-    actual = (
-        loss_fn(
-            layer(torch.from_numpy(features), torch.LongTensor(target)), torch.LongTensor(target),
-        )
-        .detach()
-        .numpy()
-    )
-    assert np.allclose(expected_loss, actual, atol=EPS)
-
-    loss_fn = nn.CrossEntropyLoss(reduction="mean")
-
-    expected_loss = cross_entropy(feats, mask, 1)
-    actual = (
-        loss_fn(
-            layer(torch.from_numpy(features), torch.LongTensor(target)), torch.LongTensor(target),
-        )
-        .detach()
-        .numpy()
-    )
-    assert np.isclose(expected_loss.mean(), actual, atol=EPS)
-
-    loss_fn = nn.CrossEntropyLoss(reduction="sum")
-
-    expected_loss = cross_entropy(feats, mask, 1)
-    actual = (
-        loss_fn(
-            layer(torch.from_numpy(features), torch.LongTensor(target)), torch.LongTensor(target),
-        )
-        .detach()
-        .numpy()
-    )
-    assert np.isclose(expected_loss.sum(), actual, atol=EPS)
-
-
-def test_gem():
-    bs = 4
-    output_conv_filters = 1280
-    conv_output = torch.randn(bs, output_conv_filters, 8, 8)
-    eps = 1e-7
-
-    h, w = conv_output.shape[2:]
-
-    # p_trainable is False with constant p
-    p = 2.2
-    op = conv_output.clamp(min=eps).pow(p)
-    op = F.avg_pool2d(op, kernel_size=(h, w)).pow(1.0 / p)
-
-    gem = GeM2d(p=p, p_trainable=False)
-    gem_op = gem(conv_output)
-
-    assert gem_op.shape == (bs, output_conv_filters, 1, 1)
-    assert torch.all(op.eq(gem_op))
-
-    # p_trainable is True with constant p
-    p = nn.Parameter(torch.ones(1) * p)
-    op = conv_output.clamp(min=eps).pow(p)
-    op = F.avg_pool2d(op, kernel_size=(h, w)).pow(1.0 / p)
-
-    gem = GeM2d(p=p, p_trainable=True)
-    gem_op = gem(conv_output)
-
-    assert gem_op.shape == (bs, output_conv_filters, 1, 1)
-    assert torch.all(op.eq(gem_op))
-
-    # p-> inf so we need max pooled features , p_trainable is False
-    p = math.inf
-
-    op = F.max_pool2d(conv_output, kernel_size=(h, w))
-
-    gem = GeM2d(p=math.inf, p_trainable=False)
-    gem_op = gem(conv_output)
-
-    assert gem_op.shape == (bs, output_conv_filters, 1, 1)
-    assert torch.all(op.eq(gem_op))
-
-    # p->inf and p_trainable is True
-
-    p = nn.Parameter(torch.ones(1) * p)
-
-    op = F.max_pool2d(conv_output, kernel_size=(h, w))
-
-    gem = GeM2d(p=math.inf, p_trainable=True)
-    gem_op = gem(conv_output)
-
-    assert gem_op.shape == (bs, output_conv_filters, 1, 1)
-    assert torch.all(op.eq(gem_op))
-=======
-    assert np.isclose(expected_loss.sum(), actual, atol=EPS)
->>>>>>> e3abfca8
+    assert np.isclose(expected_loss.sum(), actual, atol=EPS)