# flake8: noqa
import math

import numpy as np
import torch
import torch.nn as nn
import torch.nn.functional as F

from catalyst.contrib.nn.modules import (
    AdaCos,
    ArcFace,
    CosFace,
    CurricularFace,
    GeM2d,
    SoftMax,
    SubCenterArcFace,
)

EPS = 1e-3


def normalize(m: np.ndarray) -> np.ndarray:
    m_s = np.sqrt((m ** 2).sum(axis=1))[:, np.newaxis]  # for each row
    return m / m_s


def softmax(x: np.ndarray) -> np.ndarray:
    e_x = np.exp(x - np.max(x))
    return e_x / e_x.sum(1)[:, np.newaxis]  # for each row


def cross_entropy(preds: np.ndarray, targs: np.ndarray, axis: int = 1) -> float:
    return -(targs * np.log(softmax(preds))).sum(axis)


def test_softmax():
    emb_size = 4
    n_classes = 3

    # fmt: off
    features = np.array(
        [
            [1, 2, 3, 4],
            [5, 6, 7, 8],
        ],
        dtype="f",
    )
    target = np.array([0, 2], dtype="l")
    weight = np.array(
        [
            [0.1, 0.2, 0.3, 0.4],
            [1.1, 3.2, 5.3, 0.4],
            [0.1, 0.2, 6.3, 0.4],
        ],
        dtype="f",
    )
    bias = np.array([0.2, 0.01, 0.1], dtype="f")
    # fmt: on

    layer = SoftMax(emb_size, n_classes)
    layer.weight.data = torch.from_numpy(weight)
    layer.bias.data = torch.from_numpy(bias)

    expected = features @ weight.T + bias
    actual = layer(torch.from_numpy(features)).detach().numpy()
    assert np.allclose(expected, actual, atol=EPS)


def _check_layer(layer):
    embedding = torch.randn(3, 5, requires_grad=True)
    target = torch.empty(3, dtype=torch.long).random_(10)

    output = layer(embedding, target)
    assert output.shape == (3, 10)

    output = layer(embedding)
    assert output.shape == (3, 10)


def test_arcface_iference_mode():
    _check_layer(ArcFace(5, 10, s=1.31, m=0.5))


def test_subcenter_arcface_iference_mode():
    _check_layer(SubCenterArcFace(5, 10, s=1.31, m=0.35, k=2))


def test_cosface_iference_mode():
    _check_layer(CosFace(5, 10, s=1.31, m=0.1))


def test_adacos_iference_mode():
    _check_layer(AdaCos(5, 10))


def test_curricularface_iference_mode():
    _check_layer(CurricularFace(5, 10, s=1.31, m=0.5))


def test_arcface_with_cross_entropy_loss():
    emb_size = 4
    n_classes = 3
    s = 3.0
    m = 0.5
    eps = 1e-8

    # fmt: off
    features = np.array(
        [
            [1, 2, 3, 4],
            [5, 6, 7, 8],
        ],
        dtype="f",
    )
    target = np.array([0, 2], dtype="l")
    weight = np.array(
        [
            [0.1, 0.2, 0.3, 0.4],
            [1.1, 3.2, 5.3, 0.4],
            [0.1, 0.2, 6.3, 0.4],
        ],
        dtype="f",
    )
    # fmt: on

    layer = ArcFace(emb_size, n_classes, s, m, eps)
    layer.weight.data = torch.from_numpy(weight)
    loss_fn = nn.CrossEntropyLoss(reduction="none")

    normalized_features = normalize(features)  # 2x4
    normalized_projection = normalize(weight)  # 3x4

    cosine = normalized_features @ normalized_projection.T  # 2x4 * 4x3 = 2x3
    theta = np.arccos(np.clip(cosine, -1 + eps, 1 - eps))  # 2x3

    # one_hot(target)
    mask = np.array([[1, 0, 0], [0, 0, 1]], dtype="l")
    mask = np.where(theta > (np.pi - m), np.zeros_like(mask), mask)  # 2x3
    feats = np.cos(np.where(mask > 0, theta + m, theta)) * s  # 2x3

    expected_loss = cross_entropy(feats, mask, 1)
    actual = (
        loss_fn(
            layer(torch.from_numpy(features), torch.LongTensor(target)), torch.LongTensor(target),
        )
        .detach()
        .numpy()
    )
    assert np.allclose(expected_loss, actual, atol=EPS)

    loss_fn = nn.CrossEntropyLoss(reduction="mean")

    expected_loss = cross_entropy(feats, mask, 1)
    actual = (
        loss_fn(
            layer(torch.from_numpy(features), torch.LongTensor(target)), torch.LongTensor(target),
        )
        .detach()
        .numpy()
    )
    assert np.isclose(expected_loss.mean(), actual, atol=EPS)

    loss_fn = nn.CrossEntropyLoss(reduction="sum")

    expected_loss = cross_entropy(feats, mask, 1)
    actual = (
        loss_fn(
            layer(torch.from_numpy(features), torch.LongTensor(target)), torch.LongTensor(target),
        )
        .detach()
        .numpy()
    )
    assert np.isclose(expected_loss.sum(), actual, atol=EPS)


def test_cosface_with_cross_entropy_loss():
    emb_size = 4
    n_classes = 3
    s = 3.0
    m = 0.1

    # fmt: off
    features = np.array(
        [
            [1, 2, 3, 4],
            [5, 6, 7, 8],
        ],
        dtype="f",
    )
    target = np.array([0, 2], dtype="l")
    weight = np.array(
        [
            [0.1, 0.2, 0.3, 0.4],
            [1.1, 3.2, 5.3, 0.4],
            [0.1, 0.2, 6.3, 0.4],
        ],
        dtype="f",
    )
    # fmt: on

    layer = CosFace(emb_size, n_classes, s, m)
    layer.weight.data = torch.from_numpy(weight)
    loss_fn = nn.CrossEntropyLoss(reduction="none")

    normalized_features = normalize(features)  # 2x4
    normalized_projection = normalize(weight)  # 3x4

    cosine = normalized_features @ normalized_projection.T  # 2x4 * 4x3 = 2x3
    phi = cosine - m  # 2x3

    mask = np.array([[1, 0, 0], [0, 0, 1]], dtype="l")  # one_hot(target)
    feats = (mask * phi + (1.0 - mask) * cosine) * s  # 2x3

    expected_loss = cross_entropy(feats, mask, 1)
    actual = (
        loss_fn(
            layer(torch.from_numpy(features), torch.LongTensor(target)), torch.LongTensor(target),
        )
        .detach()
        .numpy()
    )
    assert np.allclose(expected_loss, actual, atol=EPS)

    loss_fn = nn.CrossEntropyLoss(reduction="mean")

    expected_loss = cross_entropy(feats, mask, 1)
    actual = (
        loss_fn(
            layer(torch.from_numpy(features), torch.LongTensor(target)), torch.LongTensor(target),
        )
        .detach()
        .numpy()
    )
    assert np.isclose(expected_loss.mean(), actual, atol=EPS)

    loss_fn = nn.CrossEntropyLoss(reduction="sum")

    expected_loss = cross_entropy(feats, mask, 1)
    actual = (
        loss_fn(
            layer(torch.from_numpy(features), torch.LongTensor(target)), torch.LongTensor(target),
        )
        .detach()
        .numpy()
    )
    assert np.isclose(expected_loss.sum(), actual, atol=EPS)


def test_curricularface_with_cross_entropy_loss():
    emb_size = 4
    n_classes = 3
    s = 3.0
    m = 0.1

    # fmt: off
    features = np.array(
        [
            [1, 2, 3, 4],
            [5, 6, 7, 8],
        ],
        dtype="f",
    )
    target = np.array([0, 2], dtype="l")
    mask = np.array([[1, 0, 0], [0, 0, 1]], dtype="l")  # one_hot(target)

    weight = np.array(
        [
            [0.1, 0.2, 0.3, 0.4],
            [1.1, 3.2, 5.3, 0.4],
            [0.1, 0.2, 6.3, 0.4],
        ],
        dtype="f",
    )
    # fmt: on

    layer = CurricularFace(emb_size, n_classes, s, m)
    layer.weight.data = torch.from_numpy(weight.T)
    loss_fn = nn.CrossEntropyLoss(reduction="none")

    normalized_features = normalize(features)  # 2x4
    normalized_projection = normalize(weight)  # 3x4

    cosine = normalized_features @ normalized_projection.T  # 2x4 * 4x3 = 2x3
    logit = cosine[mask.astype(np.bool)].reshape(-1, 1)

    sine = np.sqrt(1.0 - np.power(logit, 2))
    cos_theta_m = logit * np.cos(m) - sine * np.sin(m)

    final_logit = np.where(logit > np.cos(np.pi - m), cos_theta_m, logit - np.sin(np.pi - m) * m)

    cos_mask = cosine > cos_theta_m
    hard = cosine[cos_mask]

    t = np.mean(logit) * 0.01 - (1 - 0.01) * 0

    cosine[cos_mask] = hard * (t + hard)  # 2x3
    for r, c in enumerate(target):
        cosine[r, c] = final_logit[r, 0]
    cosine = cosine * s  # 2x3

    expected_loss = cross_entropy(cosine, mask, 1)
    actual = (
        loss_fn(
            layer(torch.from_numpy(features), torch.LongTensor(target)), torch.LongTensor(target),
        )
        .detach()
        .numpy()
    )

    assert np.allclose(expected_loss, actual, atol=EPS)

    # reinitialize layer (t is changed)
    layer = CurricularFace(emb_size, n_classes, s, m)
    layer.weight.data = torch.from_numpy(weight.T)
    loss_fn = nn.CrossEntropyLoss(reduction="mean")

    expected_loss = cross_entropy(cosine, mask, 1)
    actual = (
        loss_fn(
            layer(torch.from_numpy(features), torch.LongTensor(target)), torch.LongTensor(target),
        )
        .detach()
        .numpy()
    )

    assert np.isclose(expected_loss.mean(), actual, atol=EPS)

    # reinitialize layer (t is changed)
    layer = CurricularFace(emb_size, n_classes, s, m)
    layer.weight.data = torch.from_numpy(weight.T)
    loss_fn = nn.CrossEntropyLoss(reduction="sum")

    expected_loss = cross_entropy(cosine, mask, 1)
    actual = (
        loss_fn(
            layer(torch.from_numpy(features), torch.LongTensor(target)), torch.LongTensor(target),
        )
        .detach()
        .numpy()
    )
<<<<<<< HEAD
    assert np.isclose(expected_loss.sum(), actual)


def test_gem():

    bs = 4
    output_conv_filters = 1280
    conv_output = torch.randn(bs, output_conv_filters, 8, 8)
    eps = 1e-7

    h, w = conv_output.shape[2:]

    # p_trainable is False with constant p
    p = 2.2
    op = conv_output.clamp(min=eps).pow(p)
    op = F.avg_pool2d(op, kernel_size=(h, w)).pow(1.0 / p)

    gem = GeM2d(p=p, p_trainable=False)
    gem_op = gem(conv_output)

    assert gem_op.shape == (bs, output_conv_filters, 1, 1)
    assert torch.all(op.eq(gem_op))

    # p_trainable is True with constant p
    p = nn.Parameter(torch.ones(1) * p)
    op = conv_output.clamp(min=eps).pow(p)
    op = F.avg_pool2d(op, kernel_size=(h, w)).pow(1.0 / p)

    gem = GeM2d(p=p, p_trainable=True)
    gem_op = gem(conv_output)

    assert gem_op.shape == (bs, output_conv_filters, 1, 1)
    assert torch.all(op.eq(gem_op))

    # p-> inf so we need max pooled features , p_trainable is False
    p = math.inf

    op = F.max_pool2d(conv_output, kernel_size=(h, w))

    gem = GeM2d(p=math.inf, p_trainable=False)
    gem_op = gem(conv_output)

    assert gem_op.shape == (bs, output_conv_filters, 1, 1)
    assert torch.all(op.eq(gem_op))

    # p->inf and p_trainable is True

    p = nn.Parameter(torch.ones(1) * p)

    op = F.max_pool2d(conv_output, kernel_size=(h, w))

    gem = GeM2d(p=math.inf, p_trainable=True)
    gem_op = gem(conv_output)

    assert gem_op.shape == (bs, output_conv_filters, 1, 1)
    assert torch.all(op.eq(gem_op))
=======
    assert np.isclose(expected_loss.sum(), actual, atol=EPS)
>>>>>>> d0ebfa57
<|MERGE_RESOLUTION|>--- conflicted
+++ resolved
@@ -338,12 +338,10 @@
         .detach()
         .numpy()
     )
-<<<<<<< HEAD
     assert np.isclose(expected_loss.sum(), actual)
 
 
 def test_gem():
-
     bs = 4
     output_conv_filters = 1280
     conv_output = torch.randn(bs, output_conv_filters, 8, 8)
@@ -394,7 +392,4 @@
     gem_op = gem(conv_output)
 
     assert gem_op.shape == (bs, output_conv_filters, 1, 1)
-    assert torch.all(op.eq(gem_op))
-=======
-    assert np.isclose(expected_loss.sum(), actual, atol=EPS)
->>>>>>> d0ebfa57
+    assert torch.all(op.eq(gem_op))