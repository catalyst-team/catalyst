--- conflicted
+++ resolved
@@ -2,13 +2,14 @@
 from torch.nn.modules import *
 
 from catalyst.contrib.nn.modules.arcface import ArcFace, SubCenterArcFace
+from catalyst.contrib.nn.modules.arcmargin import ArcMarginProduct
 from catalyst.contrib.nn.modules.common import (
     Flatten,
     GaussianNoise,
     Lambda,
     Normalize,
 )
-from catalyst.contrib.nn.modules.cosface import CosFace
+from catalyst.contrib.nn.modules.cosface import CosFace, AdaCos
 from catalyst.contrib.nn.modules.lama import (
     LamaPooling,
     TemporalLastPooling,
@@ -33,12 +34,4 @@
     scSE,
     cSE,
 )
-<<<<<<< HEAD
-from catalyst.contrib.nn.modules.softmax import SoftMax
-=======
-
-from catalyst.contrib.nn.modules.softmax import SoftMax
-from catalyst.contrib.nn.modules.arcface import ArcFace, SubCenterArcFace
-from catalyst.contrib.nn.modules.cosface import CosFace, AdaCos
-from catalyst.contrib.nn.modules.arcmargin import ArcMarginProduct
->>>>>>> cc01e8a7
+from catalyst.contrib.nn.modules.softmax import SoftMax