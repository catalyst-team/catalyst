--- conflicted
+++ resolved
@@ -97,9 +97,6 @@
         return logits
 
 
-<<<<<<< HEAD
-__all__ = ["CosFace"]
-=======
 class AdaCos(nn.Module):
     """Implementation of
     `AdaCos\: Adaptively Scaling Cosine Logits for Effectively Learning Deep Face Representations`_.
@@ -209,4 +206,6 @@
 
         logits = self.s * cos_theta
         return logits
->>>>>>> cc01e8a7
+
+
+__all__ = ["CosFace", "AdaCos"]