--- conflicted
+++ resolved
@@ -82,11 +82,7 @@
     import scipy  # noqa: F401 F811
     import sklearn  # noqa: F401 F811
 
-<<<<<<< HEAD
-    from catalyst.contrib.scripts import find_thresholds, split_dataframe, tag2label
-=======
     from catalyst.contrib.scripts import split_dataframe, tag2label
->>>>>>> e7b802a7
 
     COMMANDS["tag2label"] = tag2label
     COMMANDS["split-dataframe"] = split_dataframe
@@ -106,41 +102,6 @@
         raise ex
 
 
-<<<<<<< HEAD
-try:
-    import nmslib  # noqa: F401
-    import pandas  # noqa: F401 F811
-    import sklearn  # noqa: F401 F811
-
-    from catalyst.contrib.scripts import check_index_model, create_index_model
-
-    COMMANDS["check-index-model"] = check_index_model
-    COMMANDS["create-index-model"] = create_index_model
-except ModuleNotFoundError as ex:
-    if SETTINGS.ml_required and SETTINGS.nmslib_required:
-        logger.error(
-            "catalyst-ml/nmslib are not available, to install them,"
-            + " run `pip install catalyst[ml] nmslib`."
-        )
-        raise ex
-    elif SETTINGS.ml_required or SETTINGS.nmslib_required:
-        logger.warning(
-            "catalyst-ml/nmslib are not available, to install them,"
-            + " run `pip install catalyst[ml] nmslib`."
-        )
-except ImportError as ex:
-    if SETTINGS.ml_required and SETTINGS.nmslib_required:
-        logger.error(
-            "catalyst-ml/nmslib are not available, to install them,"
-            + " run `pip install catalyst[ml] nmslib`."
-        )
-        raise ex
-    elif SETTINGS.ml_required or SETTINGS.nmslib_required:
-        logger.warning(
-            "catalyst-ml/nmslib are not available, to install them,"
-            + " run `pip install catalyst[ml] nmslib`."
-        )
-=======
 # try:
 #     import nmslib  # noqa: F401
 #     import pandas  # noqa: F401 F811
@@ -174,7 +135,6 @@
 #             "catalyst-ml/nmslib are not available, to install them,"
 #             + " run `pip install catalyst[ml] nmslib`."
 #         )
->>>>>>> e7b802a7
 
 try:
     import cv2  # noqa: F401
@@ -182,11 +142,7 @@
     import pandas  # noqa: F401 F811
     import torchvision  # noqa: F401
 
-<<<<<<< HEAD
-    from catalyst.contrib.scripts import image2embedding, process_images
-=======
     from catalyst.contrib.scripts import process_images  # , image2embedding
->>>>>>> e7b802a7
 
     COMMANDS["process-images"] = process_images
     # COMMANDS["image2embedding"] = image2embedding
@@ -215,39 +171,6 @@
             + " run `pip install catalyst[cv] pandas`."
         )
 
-<<<<<<< HEAD
-try:
-    import pandas  # noqa: F401 F811
-    import transformers  # noqa: F401
-
-    from catalyst.contrib.scripts import text2embedding
-
-    COMMANDS["text2embedding"] = text2embedding
-except ModuleNotFoundError as ex:  # noqa: WPS440
-    if SETTINGS.nlp_required and SETTINGS.pandas_required:
-        logger.error(
-            "catalyst-nlp/pandas are not available, to install them,"
-            + " run `pip install catalyst[nlp] pandas`."
-        )
-        raise ex
-    elif SETTINGS.nlp_required or SETTINGS.pandas_required:
-        logger.warning(
-            "catalyst-nlp/pandas are not available, to install them,"
-            + " run `pip install catalyst[nlp] pandas`."
-        )
-except ImportError as ex:  # noqa: WPS440
-    if SETTINGS.nlp_required and SETTINGS.pandas_required:
-        logger.error(
-            "catalyst-nlp/pandas are not available, to install them,"
-            + " run `pip install catalyst[nlp] pandas`."
-        )
-        raise ex
-    elif SETTINGS.nlp_required or SETTINGS.pandas_required:
-        logger.warning(
-            "catalyst-nlp/pandas are not available, to install them,"
-            + " run `pip install catalyst[nlp] pandas`."
-        )
-=======
 # try:
 #     import pandas  # noqa: F401 F811
 #     import transformers  # noqa: F401
@@ -279,7 +202,6 @@
 #             "catalyst-nlp/pandas are not available, to install them,"
 #             + " run `pip install catalyst[nlp] pandas`."
 #         )
->>>>>>> e7b802a7
 
 COMMANDS = OrderedDict(sorted(COMMANDS.items()))
 
