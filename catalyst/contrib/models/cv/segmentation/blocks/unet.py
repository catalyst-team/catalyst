--- conflicted
+++ resolved
@@ -185,11 +185,7 @@
     def forward(
         self, bottom: torch.Tensor, left: torch.Tensor
     ) -> torch.Tensor:
-<<<<<<< HEAD
-
-=======
         """Forward call."""
->>>>>>> 48ff9967
         if self.aggregate_first:
             x = torch.cat([bottom, left], 1)
             x = _upsample(
@@ -224,11 +220,7 @@
     def forward(
         self, bottom: torch.Tensor, left: torch.Tensor
     ) -> torch.Tensor:
-<<<<<<< HEAD
-
-=======
         """Forward call."""
->>>>>>> 48ff9967
         if self.aggregate_first:
             x = bottom + left
             x = _upsample(
