from abc import ABC, abstractmethod

import torch
from torch import nn
from torch.nn import functional as F

from ..abn import ABN


def _get_block(
    in_channels: int,
    out_channels: int,
    abn_block: nn.Module = ABN,
    activation: str = "ReLU",
    kernel_size: int = 3,
    padding: int = 1,
    first_stride: int = 1,
    second_stride: int = 1,
    complexity: int = 1,
    **kwargs
):
    layers = [
        nn.Conv2d(
            in_channels,
            out_channels,
            kernel_size=kernel_size,
            padding=padding,
            stride=first_stride,
            bias=False,
            **kwargs
        ),
        abn_block(out_channels, activation=activation),
    ]
    if complexity > 0:
        layers_ = [
            nn.Conv2d(
                out_channels,
                out_channels,
                kernel_size=kernel_size,
                padding=padding,
                stride=second_stride,
                bias=False,
                **kwargs
            ),
            abn_block(out_channels, activation=activation),
        ] * complexity
        layers = layers + layers_
    block = nn.Sequential(*layers)
    return block


def _upsample(
    x: torch.Tensor,
    scale: int = None,
    size: int = None,
    interpolation_mode: str = "bilinear",
    align_corners: bool = True,
) -> torch.Tensor:
    if scale is None:
        x = F.interpolate(
            x, size=size, mode=interpolation_mode, align_corners=align_corners
        )
    else:
        x = F.interpolate(
            x,
            scale_factor=scale,
            mode=interpolation_mode,
            align_corners=align_corners,
        )
    return x


class EncoderBlock(ABC, nn.Module):
    """@TODO: Docs (add description, `Example`). Contribution is welcome."""

    def __init__(
        self, in_channels: int, out_channels: int, in_strides: int = None
    ):
        """
        Args:
            @TODO: Docs. Contribution is welcome.
        """
        super().__init__()
        self.in_channels = in_channels
        self.out_channels = out_channels
        self.in_strides = in_strides

    @property
    @abstractmethod
    def out_strides(self) -> int:
        """@TODO: Docs. Contribution is welcome."""
        pass

    @property
    @abstractmethod
    def block(self) -> nn.Module:
        """@TODO: Docs. Contribution is welcome."""
        pass

    def forward(self, x: torch.Tensor) -> torch.Tensor:
        """Forward call."""
        return self.block(x)


class DecoderBlock(ABC, nn.Module):
    """@TODO: Docs (add description, `Example`). Contribution is welcome."""

    def __init__(
        self,
        in_channels: int,
        enc_channels: int,
        out_channels: int,
        in_strides: int = None,
        *args,
        **kwargs
    ):
        """
        Args:
            @TODO: Docs. Contribution is welcome.
        """
        super().__init__()
        self.in_channels = in_channels
        self.enc_channels = enc_channels
        self.out_channels = out_channels
        self.in_strides = in_strides

        self.block = self._get_block(*args, **kwargs)

    @abstractmethod
    def _get_block(self, *args, **kwargs) -> nn.Module:
        pass

    @property
    def out_strides(self) -> int:
        """@TODO: Docs. Contribution is welcome."""
        return self.in_strides // 2 if self.in_strides is not None else None

    @abstractmethod
    def forward(
        self, bottom: torch.Tensor, left: torch.Tensor
    ) -> torch.Tensor:
<<<<<<< HEAD
=======
        """Forward call."""
>>>>>>> 48ff9967
        pass<|MERGE_RESOLUTION|>--- conflicted
+++ resolved
@@ -139,8 +139,5 @@
     def forward(
         self, bottom: torch.Tensor, left: torch.Tensor
     ) -> torch.Tensor:
-<<<<<<< HEAD
-=======
         """Forward call."""
->>>>>>> 48ff9967
         pass