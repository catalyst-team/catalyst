--- conflicted
+++ resolved
@@ -6,12 +6,6 @@
 
 from catalyst.contrib.datasets.functional import (
     download_and_extract_archive,
-<<<<<<< HEAD
-    read_image_file,
-    read_label_file,
-)
-from catalyst.data.dataset.metric_learning import MetricLearningTrainDataset, QueryGalleryDataset
-=======
     read_sn3_pascalvincent_tensor,
 )
 from catalyst.data.dataset.metric_learning import MetricLearningTrainDataset, QueryGalleryDataset
@@ -31,7 +25,6 @@
     assert x.dtype == torch.uint8
     assert x.ndimension() == 3
     return x
->>>>>>> e7b802a7
 
 
 class MNIST(Dataset):
@@ -183,21 +176,12 @@
         print("Processing...")
 
         training_set = (
-<<<<<<< HEAD
-            read_image_file(os.path.join(self.raw_folder, "train-images-idx3-ubyte")),
-            read_label_file(os.path.join(self.raw_folder, "train-labels-idx1-ubyte")),
-        )
-        test_set = (
-            read_image_file(os.path.join(self.raw_folder, "t10k-images-idx3-ubyte")),
-            read_label_file(os.path.join(self.raw_folder, "t10k-labels-idx1-ubyte")),
-=======
             _read_image_file(os.path.join(self.raw_folder, "train-images-idx3-ubyte")),
             _read_label_file(os.path.join(self.raw_folder, "train-labels-idx1-ubyte")),
         )
         test_set = (
             _read_image_file(os.path.join(self.raw_folder, "t10k-images-idx3-ubyte")),
             _read_label_file(os.path.join(self.raw_folder, "t10k-labels-idx1-ubyte")),
->>>>>>> e7b802a7
         )
         with open(os.path.join(self.processed_folder, self.training_file), "wb") as f:
             torch.save(training_set, f)
