# flake8: noqa
import logging

<<<<<<< HEAD
from catalyst.contrib.datasets.mnist import MNIST
from catalyst.contrib.datasets.mnist_qg import MnistQGDataset
from catalyst.contrib.datasets.movielens import MovieLens
=======
from catalyst.tools import settings

from catalyst.contrib.datasets.mnist import (
    MnistMLDataset,
    MnistQGDataset,
    MNIST,
)

logger = logging.getLogger(__name__)

try:
    from catalyst.contrib.datasets.cv import *
except ImportError as ex:
    if settings.cv_required:
        logger.warning(
            "some of catalyst-cv dependencies are not available,"
            " to install dependencies, run `pip install catalyst[cv]`."
        )
        raise ex
>>>>>>> 28c5148c
<|MERGE_RESOLUTION|>--- conflicted
+++ resolved
@@ -1,18 +1,15 @@
 # flake8: noqa
 import logging
 
-<<<<<<< HEAD
-from catalyst.contrib.datasets.mnist import MNIST
-from catalyst.contrib.datasets.mnist_qg import MnistQGDataset
-from catalyst.contrib.datasets.movielens import MovieLens
-=======
 from catalyst.tools import settings
 
 from catalyst.contrib.datasets.mnist import (
     MnistMLDataset,
     MnistQGDataset,
-    MNIST,
+    MNIST
 )
+
+from catalyst.contrib.datasets.movielens import MovieLens
 
 logger = logging.getLogger(__name__)
 
@@ -24,5 +21,4 @@
             "some of catalyst-cv dependencies are not available,"
             " to install dependencies, run `pip install catalyst[cv]`."
         )
-        raise ex
->>>>>>> 28c5148c
+        raise ex