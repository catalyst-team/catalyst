--- conflicted
+++ resolved
@@ -72,11 +72,7 @@
     else:  # download the file
         try:
             print("Downloading " + url + " to " + fpath)
-<<<<<<< HEAD
-            urllib.request.urlretrieve(url, fpath, reporthook=gen_bar_updater())
-=======
             urllib.request.urlretrieve(url, fpath, reporthook=_gen_bar_updater())
->>>>>>> e7b802a7
         except (urllib.error.URLError, IOError) as e:
             if url[:5] == "https":
                 url = url.replace("https:", "http:")
@@ -84,11 +80,7 @@
                     "Failed download. Trying https -> http instead."
                     " Downloading " + url + " to " + fpath
                 )
-<<<<<<< HEAD
-                urllib.request.urlretrieve(url, fpath, reporthook=gen_bar_updater())
-=======
                 urllib.request.urlretrieve(url, fpath, reporthook=_gen_bar_updater())
->>>>>>> e7b802a7
             else:
                 raise e
         # check integrity of downloaded file
