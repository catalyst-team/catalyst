--- conflicted
+++ resolved
@@ -1,84 +1,3 @@
-<<<<<<< HEAD
-# flake8: noqa
-# @TODO: code formatting issue for 20.07 release
-import argparse
-import collections
-
-import nmslib
-import numpy as np
-import pandas as pd
-import tqdm
-
-
-def build_args(parser):
-    """Constructs the command-line arguments."""
-    parser.add_argument("--in-csv", type=str, default=None)
-    parser.add_argument("--in-knn", type=str, default=None)
-
-    parser.add_argument("--in-csv-test", type=str, default=None)
-    parser.add_argument("--in-npy-test", type=str, default=None)
-    parser.add_argument("--label-column", type=str, default=None)
-
-    parser.add_argument(
-        "--knn-metric", type=str, default="l2", choices=["l2", "angulardist", "cosinesimil"],
-    )
-    parser.add_argument(
-        "-b", "--batch-size", default=128, type=int, metavar="N", help="mini-batch size ",
-    )
-    parser.add_argument("-k", "--recall-at", default="1,3,5,10", type=str)
-
-    return parser
-
-
-def parse_args():
-    """Parses the command line arguments for the main method."""
-    parser = argparse.ArgumentParser()
-    build_args(parser)
-    args = parser.parse_args()
-    return args
-
-
-def main(args, _=None):
-    """Run ``catalyst-contrib check-index-model`` script."""
-    print("[==       Loading features       ==]")
-    test_features = np.load(args.in_npy_test, mmap_mode="r")
-    test_df = pd.read_csv(args.in_csv_test)
-
-    print("[==        Loading index         ==]")
-    index = nmslib.init(
-        method="hnsw", space=args.knn_metric, data_type=nmslib.DataType.DENSE_VECTOR,
-    )
-    index.loadIndex(args.in_knn)
-    knn_df = pd.read_csv(args.in_csv)
-
-    recalls = list(map(int, args.recall_at.split(",")))
-
-    res = collections.defaultdict(lambda: [])
-    for i in tqdm.tqdm(range(0, len(test_features), args.batch_size)):
-        batch_features = test_features[i : i + args.batch_size, :]
-        pred_ind_dist = index.knnQueryBatch(batch_features, k=max(recalls))
-        pred_inds = [x[0] for x in pred_ind_dist]
-        pred_labels = [[knn_df.iloc[x_i][args.label_column] for x_i in x] for x in pred_inds]
-        pred_labels = np.array(pred_labels)
-        true_labels = test_df[args.label_column].values[i : i + args.batch_size, None]
-        for recall_i in recalls:
-            batch_ration = pred_labels[:, :recall_i] == true_labels
-            batch_ration = (batch_ration.sum(axis=1) > 0).astype(np.int32).tolist()
-            res[recall_i].extend(batch_ration)
-
-    for recall_i2 in recalls:
-        ratio = sum(res[recall_i2]) / len(res[recall_i2]) * 100.0
-        print(
-            "[==      Recall@{recall_at:2}: {ratio:.4}%      ==]".format(
-                recall_at=recall_i2, ratio=ratio
-            )
-        )
-
-
-if __name__ == "__main__":
-    args = parse_args()
-    main(args)
-=======
 # # flake8: noqa
 # import argparse
 # import collections
@@ -156,5 +75,4 @@
 #
 # if __name__ == "__main__":
 #     args = parse_args()
-#     main(args)
->>>>>>> e7b802a7
+#     main(args)