<<<<<<< HEAD
# flake8: noqa
# @TODO: code formatting issue for 20.07 release
import argparse
import pickle  # noqa: S403

import nmslib
import numpy as np
from sklearn.decomposition import PCA
from sklearn.pipeline import Pipeline
from sklearn.preprocessing import Normalizer, StandardScaler


def build_args(parser):
    """Constructs the command-line arguments."""
    parser.add_argument("--in-npy", type=str, default=None)

    parser.add_argument("--n-hidden", type=int, default=None)
    parser.add_argument(
        "--knn-metric", type=str, default="l2", choices=["l2", "angulardist", "cosinesimil"],
    )

    parser.add_argument("--out-npy", type=str, default=None)
    parser.add_argument("--out-pipeline", type=str, default=None)
    parser.add_argument("--out-knn", type=str, default=None)

    parser.add_argument("--in-npy-test", type=str, default=None)
    parser.add_argument("--out-npy-test", type=str, default=None)

    return parser


def parse_args():
    """Parses the command line arguments for the main method."""
    parser = argparse.ArgumentParser()
    build_args(parser)
    args = parser.parse_args()
    return args


def main(args, _=None):
    """Run ``catalyst-contrib create-index-model`` script."""
    print("[==       Loading features       ==]")
    features = None
    for in_npy in args.in_npy.split(","):
        features_fold = np.load(in_npy, mmap_mode="r")
        if features is None:
            features = features_fold
        else:
            features = np.concatenate((features, features_fold), axis=0)

    if args.n_hidden is not None:
        pipeline = Pipeline(
            [
                ("scale", StandardScaler()),
                ("pca", PCA(n_components=args.n_hidden, random_state=42)),
                ("normalize", Normalizer()),
            ]
        )

        print("[==     Transforming features    ==]")
        features = pipeline.fit_transform(features)
        np.save(args.out_npy, features)

        print(
            "[ Explained variance ratio: {ratio:.4} ]".format(
                ratio=pipeline.named_steps["pca"].explained_variance_ratio_.sum()
            )
        )

        print("[==        Saving pipeline       ==]")
        pickle.dump(pipeline, open(args.out_pipeline, "wb"))

    index = nmslib.init(
        method="hnsw", space=args.knn_metric, data_type=nmslib.DataType.DENSE_VECTOR,
    )
    print("[==  Adding features to indexer  ==]")
    index.addDataPointBatch(features)

    print("[==        Creating index        ==]")
    index.createIndex({"post": 1}, print_progress=True)
    print("")
    print("[==         Saving index         ==]")
    index.saveIndex(args.out_knn)

    if args.in_npy_test is not None:
        test_features = np.load(args.in_npy_test, mmap_mode="r")
        test_features = pipeline.transform(test_features)
        np.save(args.out_npy_test, test_features)


if __name__ == "__main__":
    args = parse_args()
    main(args)
=======
# # flake8: noqa
# import argparse
# import pickle  # noqa: S403
#
# import nmslib
# import numpy as np
# from sklearn.decomposition import PCA
# from sklearn.pipeline import Pipeline
# from sklearn.preprocessing import Normalizer, StandardScaler
#
#
# def build_args(parser):
#     """Constructs the command-line arguments."""
#     parser.add_argument("--in-npy", type=str, default=None)
#
#     parser.add_argument("--n-hidden", type=int, default=None)
#     parser.add_argument(
#         "--knn-metric", type=str, default="l2", choices=["l2", "angulardist", "cosinesimil"],
#     )
#
#     parser.add_argument("--out-npy", type=str, default=None)
#     parser.add_argument("--out-pipeline", type=str, default=None)
#     parser.add_argument("--out-knn", type=str, default=None)
#
#     parser.add_argument("--in-npy-test", type=str, default=None)
#     parser.add_argument("--out-npy-test", type=str, default=None)
#
#     return parser
#
#
# def parse_args():
#     """Parses the command line arguments for the main method."""
#     parser = argparse.ArgumentParser()
#     build_args(parser)
#     args = parser.parse_args()
#     return args
#
#
# def main(args, _=None):
#     """Run ``catalyst-contrib create-index-model`` script."""
#     print("[==       Loading features       ==]")
#     features = None
#     for in_npy in args.in_npy.split(","):
#         features_fold = np.load(in_npy, mmap_mode="r")
#         if features is None:
#             features = features_fold
#         else:
#             features = np.concatenate((features, features_fold), axis=0)
#
#     if args.n_hidden is not None:
#         pipeline = Pipeline(
#             [
#                 ("scale", StandardScaler()),
#                 ("pca", PCA(n_components=args.n_hidden, random_state=42)),
#                 ("normalize", Normalizer()),
#             ]
#         )
#
#         print("[==     Transforming features    ==]")
#         features = pipeline.fit_transform(features)
#         np.save(args.out_npy, features)
#
#         print(
#             "[ Explained variance ratio: {ratio:.4} ]".format(
#                 ratio=pipeline.named_steps["pca"].explained_variance_ratio_.sum()
#             )
#         )
#
#         print("[==        Saving pipeline       ==]")
#         pickle.dump(pipeline, open(args.out_pipeline, "wb"))
#
#     index = nmslib.init(
#         method="hnsw", space=args.knn_metric, data_type=nmslib.DataType.DENSE_VECTOR,
#     )
#     print("[==  Adding features to indexer  ==]")
#     index.addDataPointBatch(features)
#
#     print("[==        Creating index        ==]")
#     index.createIndex({"post": 1}, print_progress=True)
#     print("")
#     print("[==         Saving index         ==]")
#     index.saveIndex(args.out_knn)
#
#     if args.in_npy_test is not None:
#         test_features = np.load(args.in_npy_test, mmap_mode="r")
#         test_features = pipeline.transform(test_features)
#         np.save(args.out_npy_test, test_features)
#
#
# if __name__ == "__main__":
#     args = parse_args()
#     main(args)
>>>>>>> e7b802a7
<|MERGE_RESOLUTION|>--- conflicted
+++ resolved
@@ -1,98 +1,3 @@
-<<<<<<< HEAD
-# flake8: noqa
-# @TODO: code formatting issue for 20.07 release
-import argparse
-import pickle  # noqa: S403
-
-import nmslib
-import numpy as np
-from sklearn.decomposition import PCA
-from sklearn.pipeline import Pipeline
-from sklearn.preprocessing import Normalizer, StandardScaler
-
-
-def build_args(parser):
-    """Constructs the command-line arguments."""
-    parser.add_argument("--in-npy", type=str, default=None)
-
-    parser.add_argument("--n-hidden", type=int, default=None)
-    parser.add_argument(
-        "--knn-metric", type=str, default="l2", choices=["l2", "angulardist", "cosinesimil"],
-    )
-
-    parser.add_argument("--out-npy", type=str, default=None)
-    parser.add_argument("--out-pipeline", type=str, default=None)
-    parser.add_argument("--out-knn", type=str, default=None)
-
-    parser.add_argument("--in-npy-test", type=str, default=None)
-    parser.add_argument("--out-npy-test", type=str, default=None)
-
-    return parser
-
-
-def parse_args():
-    """Parses the command line arguments for the main method."""
-    parser = argparse.ArgumentParser()
-    build_args(parser)
-    args = parser.parse_args()
-    return args
-
-
-def main(args, _=None):
-    """Run ``catalyst-contrib create-index-model`` script."""
-    print("[==       Loading features       ==]")
-    features = None
-    for in_npy in args.in_npy.split(","):
-        features_fold = np.load(in_npy, mmap_mode="r")
-        if features is None:
-            features = features_fold
-        else:
-            features = np.concatenate((features, features_fold), axis=0)
-
-    if args.n_hidden is not None:
-        pipeline = Pipeline(
-            [
-                ("scale", StandardScaler()),
-                ("pca", PCA(n_components=args.n_hidden, random_state=42)),
-                ("normalize", Normalizer()),
-            ]
-        )
-
-        print("[==     Transforming features    ==]")
-        features = pipeline.fit_transform(features)
-        np.save(args.out_npy, features)
-
-        print(
-            "[ Explained variance ratio: {ratio:.4} ]".format(
-                ratio=pipeline.named_steps["pca"].explained_variance_ratio_.sum()
-            )
-        )
-
-        print("[==        Saving pipeline       ==]")
-        pickle.dump(pipeline, open(args.out_pipeline, "wb"))
-
-    index = nmslib.init(
-        method="hnsw", space=args.knn_metric, data_type=nmslib.DataType.DENSE_VECTOR,
-    )
-    print("[==  Adding features to indexer  ==]")
-    index.addDataPointBatch(features)
-
-    print("[==        Creating index        ==]")
-    index.createIndex({"post": 1}, print_progress=True)
-    print("")
-    print("[==         Saving index         ==]")
-    index.saveIndex(args.out_knn)
-
-    if args.in_npy_test is not None:
-        test_features = np.load(args.in_npy_test, mmap_mode="r")
-        test_features = pipeline.transform(test_features)
-        np.save(args.out_npy_test, test_features)
-
-
-if __name__ == "__main__":
-    args = parse_args()
-    main(args)
-=======
 # # flake8: noqa
 # import argparse
 # import pickle  # noqa: S403
@@ -184,5 +89,4 @@
 #
 # if __name__ == "__main__":
 #     args = parse_args()
-#     main(args)
->>>>>>> e7b802a7
+#     main(args)