--- conflicted
+++ resolved
@@ -13,17 +13,7 @@
     calculate_confusion_matrix_from_arrays,
     calculate_confusion_matrix_from_tensors,
 )
-<<<<<<< HEAD
-=======
 from .dataset import create_dataset, split_dataset_train_test, create_dataframe
-from .dict import (
-    append_dict,
-    flatten_dict,
-    merge_dicts,
-    get_dictkey_auto_fn,
-    split_dict_to_subdicts,
-)
->>>>>>> 28dd7696
 from .image import (
     has_image_extension,
     imread,
