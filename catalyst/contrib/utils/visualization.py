--- conflicted
+++ resolved
@@ -133,24 +133,6 @@
     return figure
 
 
-<<<<<<< HEAD
-def render_figure_to_numpy(figure):
-    """@TODO: Docs. Contribution is welcome."""
-    import matplotlib
-
-    matplotlib.use("Agg")
-    import matplotlib.pyplot as plt
-
-    plt.ioff()
-
-    figure.canvas.draw()
-
-    image = np.array(figure.canvas.renderer._renderer)  # noqa: WPS437
-    plt.close(figure)
-    del figure
-
-    return image
-=======
 # def render_figure_to_numpy(figure):
 #     """@TODO: Docs. Contribution is welcome."""
 #     import matplotlib
@@ -167,7 +149,6 @@
 #     del figure
 #
 #     return image
->>>>>>> e7b802a7
 
 
 def render_figure_to_tensor(figure):
@@ -189,11 +170,7 @@
     return image
 
 
-<<<<<<< HEAD
-__all__ = ["plot_confusion_matrix", "render_figure_to_numpy", "render_figure_to_tensor"]
-=======
 __all__ = [
     "plot_confusion_matrix",
     "render_figure_to_tensor",
-]
->>>>>>> e7b802a7
+]