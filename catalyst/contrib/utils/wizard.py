--- conflicted
+++ resolved
@@ -96,19 +96,11 @@
 
         self.pipeline_path = Path("./")
         self.__before_export = {
-<<<<<<< HEAD
-            "MODELS": registry.__dict__["MODEL"].all(),
-            "CRITERIONS": registry.__dict__["CRITERION"].all(),
-            "OPTIMIZERS": registry.__dict__["OPTIMIZER"].all(),
-            "SCHEDULERS": registry.__dict__["SCHEDULER"].all(),
-            "CALLBACKS": registry.__dict__["CALLBACK"].all(),
-=======
             "MODELS": registry.REGISTRY.all(),
             "CRITERIONS": registry.REGISTRY.all(),
             "OPTIMIZERS": registry.REGISTRY.all(),
             "SCHEDULERS": registry.REGISTRY.all(),
             "CALLBACKS": registry.REGISTRY.all(),
->>>>>>> 60995493
         }
 
     @staticmethod
