--- conflicted
+++ resolved
@@ -2,12 +2,8 @@
 import logging
 import os
 
-<<<<<<< HEAD
 from catalyst.tools import settings
 
-from .criterion import CriterionAggregatorCallback
-=======
->>>>>>> 7bd2d8b3
 from .cutmix_callback import CutmixCallback
 from .knn import KNNMetricCallback
 from .optimizer import SaveModelGradsCallback
