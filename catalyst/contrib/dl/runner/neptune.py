from pathlib import Path

import neptune

from catalyst.dl import utils
from catalyst.dl.core import Experiment, Runner
from catalyst.dl.experiment import ConfigExperiment
from catalyst.dl.runner import SupervisedRunner


class NeptuneRunner(Runner):
    """
    Runner wrapper with Neptune integration hooks.
    Read about Neptune here https://neptune.ai

    Examples:
        Initialize runner::

<<<<<<< HEAD
            from catalyst.contrib.dl.runner.neptune import SupervisedNeptuneRunner
=======
            from catalyst.dl import SupervisedNeptuneRunner
>>>>>>> d2cf5cd8
            runner = SupervisedNeptuneRunner()

        Pass `monitoring_params` and train model::

            runner.train(
                model=model,
                criterion=criterion,
                optimizer=optimizer,
                loaders=loaders,
                logdir=logdir,
                num_epochs=num_epochs,
                verbose=True,
                monitoring_params={
                    "init": {
                    "project_qualified_name": "neptune-ai/catalyst",
<<<<<<< HEAD
                    "api_token": os.getenv('NEPTUNE_API_TOKEN'), # api key, keep in NEPTUNE_API_TOKEN
=======
                    "api_token": os.getenv('NEPTUNE_API_TOKEN'), # api key
>>>>>>> d2cf5cd8
                },
                    "create_experiment": {
                        "name": "catalyst-example", # experiment name
                        "params": {"epoch_nr":10}, # immutable
                        "properties": {"data_source": "cifar10"} , # mutable
                        "tags": ["resnet", "no-augmentations"],
                        "upload_source_files": ["**/*.py"] # grep-like
                    }
                })
    """
    def _init(
        self,
        log_on_batch_end: bool = False,
        log_on_epoch_end: bool = True,
    ):
        super()._init()
        self.log_on_batch_end = log_on_batch_end
        self.log_on_epoch_end = log_on_epoch_end

    def _pre_experiment_hook(self, experiment: Experiment):
        monitoring_params = experiment.monitoring_params
        monitoring_params["dir"] = str(Path(experiment.logdir).absolute())

        neptune.init(**monitoring_params["init"])

        self._neptune_experiment = neptune.create_experiment(
            **monitoring_params["create_experiment"]
        )

        log_on_batch_end: bool = \
            monitoring_params.pop("log_on_batch_end", False)
        log_on_epoch_end: bool = \
            monitoring_params.pop("log_on_epoch_end", True)

        self._init(
            log_on_batch_end=log_on_batch_end,
            log_on_epoch_end=log_on_epoch_end,
        )

        self._neptune_experiment.set_property(
            "log_on_batch_end", self.log_on_batch_end
        )
        self._neptune_experiment.set_property(
            "log_on_epoch_end", self.log_on_epoch_end
        )

        if isinstance(experiment, ConfigExperiment):
            exp_config = utils.flatten_dict(experiment.stages_config)
            for name, value in exp_config.items():
                self._neptune_experiment.set_property(name, value)

    def _post_experiment_hook(self, experiment: Experiment):
        # @TODO: add params for artefacts logging
        # logdir_src = Path(experiment.logdir)
        # self._neptune_experiment.set_property("logdir", logdir_src)
        #
        # checkpoints_src = logdir_src.joinpath("checkpoints")
        # self._neptune_experiment.log_artifact(checkpoints_src)
        self._neptune_experiment.stop()

    def _run_batch(self, batch):
        super()._run_batch(batch=batch)
        if self.log_on_batch_end:
            mode = self.state.loader_name
            metrics = self.state.batch_metrics

            for name, value in metrics.items():
                self._neptune_experiment.log_metric(
                    f"batch_{mode}_{name}", value
                )

    def _run_epoch(self, stage: str, epoch: int):
        super()._run_epoch(stage=stage, epoch=epoch)
        if self.log_on_epoch_end:
            mode_metrics = utils.split_dict_to_subdicts(
                dct=self.state.epoch_metrics,
                prefixes=list(self.state.loaders.keys()),
                extra_key="_base",
            )
            for mode, metrics in mode_metrics.items():
                for name, value in metrics.items():
                    self._neptune_experiment.log_metric(
                        f"epoch_{mode}_{name}", value
                    )

    def run_experiment(self, experiment: Experiment):
        self._pre_experiment_hook(experiment=experiment)
        super().run_experiment(experiment=experiment)
        self._post_experiment_hook(experiment=experiment)


class SupervisedNeptuneRunner(NeptuneRunner, SupervisedRunner):
    pass


__all__ = ["NeptuneRunner", "SupervisedNeptuneRunner"]<|MERGE_RESOLUTION|>--- conflicted
+++ resolved
@@ -16,11 +16,7 @@
     Examples:
         Initialize runner::
 
-<<<<<<< HEAD
-            from catalyst.contrib.dl.runner.neptune import SupervisedNeptuneRunner
-=======
             from catalyst.dl import SupervisedNeptuneRunner
->>>>>>> d2cf5cd8
             runner = SupervisedNeptuneRunner()
 
         Pass `monitoring_params` and train model::
@@ -35,13 +31,9 @@
                 verbose=True,
                 monitoring_params={
                     "init": {
-                    "project_qualified_name": "neptune-ai/catalyst",
-<<<<<<< HEAD
-                    "api_token": os.getenv('NEPTUNE_API_TOKEN'), # api key, keep in NEPTUNE_API_TOKEN
-=======
-                    "api_token": os.getenv('NEPTUNE_API_TOKEN'), # api key
->>>>>>> d2cf5cd8
-                },
+                        "project_qualified_name": "shared/catalyst-integration",
+                        "api_token": "ANONYMOUS",  # api key, keep in NEPTUNE_API_TOKEN
+                    },
                     "create_experiment": {
                         "name": "catalyst-example", # experiment name
                         "params": {"epoch_nr":10}, # immutable
@@ -50,6 +42,22 @@
                         "upload_source_files": ["**/*.py"] # grep-like
                     }
                 })
+
+        You can see an example experiment here:
+        https://ui.neptune.ai/o/shared/org/catalyst-integration/e/CAT-3/logs
+
+        Also, you can log your experiments there without registering, just use "ANONYMOUS" token::
+
+            runner.train(
+                ...
+                monitoring_params={
+                    "init": {
+                        "project_qualified_name": "shared/catalyst-integration",
+                        "api_token": "ANONYMOUS",  # api key, keep in NEPTUNE_API_TOKEN
+                    },
+                    ...
+                })
+
     """
     def _init(
         self,
