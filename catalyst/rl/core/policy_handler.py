from typing import Union  # isort:skip
import numpy as np
<<<<<<< HEAD

from gym.spaces import Box, Discrete
=======
from gym.spaces import Discrete
>>>>>>> 447444fd
import torch

from catalyst.rl import utils
from .agent import ActorSpec, CriticSpec
from .environment import EnvironmentSpec


def _state2device(array: np.ndarray, device):
    array = utils.any2device(array, device)

    if isinstance(array, dict):
        array = {
            key: value.to(device).unsqueeze(0)
            for key, value in array.items()
        }
    else:
        array = array.to(device).unsqueeze(0)

    return array


class PolicyHandler:
    def __init__(
        self, env: EnvironmentSpec, agent: Union[ActorSpec, CriticSpec], device
    ):
        self.action_fn = None
        self.discrete_actions = isinstance(env.action_space, Discrete)

        # PPO, REINFORCE, DQN
        if self.discrete_actions:
            if isinstance(agent, ActorSpec):
                self.action_clip = None
                self.action_fn = self._actor_handler
            elif isinstance(agent, CriticSpec):
                self.action_fn = self._critic_handler
                self.value_distribution = agent.distribution
                if self.value_distribution == "categorical":
                    v_min, v_max = agent.values_range
                    self.z = torch.linspace(
                        start=v_min, end=v_max, steps=agent.num_atoms
                    ).to(device)
            else:
                raise NotImplementedError()
        # PPO, DDPG, SAC, TD3
        else:
            assert isinstance(agent, ActorSpec)
            self.action_fn = self._actor_handler

    @torch.no_grad()
    def _get_q_values(self, critic: CriticSpec, state: np.ndarray, device):
        states = _state2device(state, device)
        output = critic(states)
        # We use the last head to perform actions
        # This is the head corresponding to the largest gamma
        if self.value_distribution == "categorical":
            probs = torch.softmax(output[0, -1, :, :], dim=-1)
            q_values = torch.sum(probs * self.z, dim=-1)
        elif self.value_distribution == "quantile":
            q_values = torch.mean(output[0, -1, :, :], dim=-1)
        else:
            q_values = output[0, -1, :, 0]
        return q_values.cpu().numpy()

    @torch.no_grad()
    def _sample_from_actor(
        self,
        actor: ActorSpec,
        state: np.ndarray,
        device,
        deterministic: bool = False
    ):
        states = _state2device(state, device)
        action = actor(states, deterministic=deterministic)
        action = action[0].cpu().numpy()
        return action

    def _critic_handler(
        self,
        agent: CriticSpec,
        state: np.ndarray,
        device,
        deterministic: bool = False,
        exploration_strategy=None
    ):
        q_values = self._get_q_values(agent, state, device)
        if not deterministic and exploration_strategy is not None:
            action = exploration_strategy.get_action(q_values)
        else:
            action = np.argmax(q_values)
        return action

    def _actor_handler(
        self,
        agent: ActorSpec,
        state: np.ndarray,
        device,
        deterministic: bool = False,
        exploration_strategy=None
    ):
        action = self._sample_from_actor(agent, state, device, deterministic)
        if not deterministic and exploration_strategy is not None:
            action = exploration_strategy.get_action(action)
        return action<|MERGE_RESOLUTION|>--- conflicted
+++ resolved
@@ -1,11 +1,7 @@
 from typing import Union  # isort:skip
 import numpy as np
-<<<<<<< HEAD
 
-from gym.spaces import Box, Discrete
-=======
 from gym.spaces import Discrete
->>>>>>> 447444fd
 import torch
 
 from catalyst.rl import utils
