import datetime
import pymongo
from catalyst.rl import utils
from catalyst.rl.core import DBSpec


class MongoDB(DBSpec):
    def __init__(self, port=12000, prefix=None, sync_epoch=False):
        self._server = pymongo.MongoClient(host="127.0.0.1", port=port)
        self._prefix = "" if prefix is None else prefix

        self._shared_db = self._server["shared"]
        self._agent_db = self._server[f"agent_{self._prefix}"]

        self._trajectory_collection = self._shared_db["trajectories"]
<<<<<<< HEAD
        self._raw_trajectory_collection = self._shared_db["raw_trajectories"]
        self._weights_collection = self._agent_db["weights"]
=======
        self._checkpoints_collection = self._agent_db["checkpoints"]
>>>>>>> c542f080
        self._flag_collection = self._agent_db["flag"]
        self._last_datetime = datetime.datetime.min

        self._epoch = 0
        self._sync_epoch = sync_epoch

    @property
    def epoch(self) -> int:
        return self._epoch

    @property
    def num_trajectories(self) -> int:
        num_trajectories = self._trajectory_collection.count() - 1
        return num_trajectories

    def set_sample_flag(self, sample: bool):
        self._flag_collection.replace_one(
            {"prefix": "sample_flag"},
            {
                "sample_flag": sample,
                "prefix": "sample_flag"
            },
            upsert=True
        )

    def get_sample_flag(self) -> bool:
        flag_obj = self._flag_collection.find_one(
            {"prefix": {"$eq": "sample_flag"}}
        )
        flag = int(flag_obj.get("sample_flag") or -1) == int(1)
        return flag

    def push_trajectory(self, trajectory, raw=False):
        trajectory = utils.structed2dict_trajectory(trajectory)
        trajectory = utils.pack(trajectory)
        collection = self._raw_trajectory_collection if raw \
            else self._trajectory_collection

        collection.insert_one({
                "trajectory": trajectory,
                "date": datetime.datetime.utcnow(),
                "epoch": self._epoch
        })

    def get_trajectory(self, index=None):
        assert index is None

        trajectory_obj = self._trajectory_collection.find_one(
            {"date": {"$gt": self._last_datetime}}
        )
        if trajectory_obj is not None:
            self._last_datetime = trajectory_obj["date"]

            trajectory, trajectory_epoch = \
                utils.unpack(
                    trajectory_obj["trajectory"]), trajectory_obj["epoch"]
            if self._sync_epoch and self._epoch != trajectory_epoch:
                trajectory = None
            else:
                trajectory = utils.dict2structed_trajectory(trajectory)
        else:
            trajectory = None

        return trajectory

    def clean_trajectories(self):
        self._trajectory_collection.drop()

    def save_checkpoint(self, checkpoint, epoch):
        self._epoch = epoch

        checkpoint = utils.pack(checkpoint)
        self._checkpoints_collection.replace_one(
            {"prefix": "checkpoint"},
            {
                "checkpoint": checkpoint,
                "prefix": "checkpoint",
                "epoch": self._epoch
            },
            upsert=True
        )

    def load_checkpoint(self):
        checkpoint_obj = self._checkpoints_collection.find_one(
            {"prefix": "checkpoint"})
        checkpoint = checkpoint_obj.get("checkpoint")
        if checkpoint is None:
            return None
        self._epoch = checkpoint_obj["epoch"]
        checkpoint = utils.unpack(checkpoint)
        return checkpoint

    def clean_checkpoint(self):
        self._checkpoints_collection.delete_one({"prefix": "checkpoint"})


__all__ = ["MongoDB"]<|MERGE_RESOLUTION|>--- conflicted
+++ resolved
@@ -13,12 +13,8 @@
         self._agent_db = self._server[f"agent_{self._prefix}"]
 
         self._trajectory_collection = self._shared_db["trajectories"]
-<<<<<<< HEAD
         self._raw_trajectory_collection = self._shared_db["raw_trajectories"]
-        self._weights_collection = self._agent_db["weights"]
-=======
         self._checkpoints_collection = self._agent_db["checkpoints"]
->>>>>>> c542f080
         self._flag_collection = self._agent_db["flag"]
         self._last_datetime = datetime.datetime.min
 
