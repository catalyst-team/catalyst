<<<<<<< HEAD
from typing import Dict, Tuple  # isort:skip
from gym.spaces import Discrete
=======
from typing import Dict, Tuple
import copy
from gym import spaces
>>>>>>> 447444fd

from catalyst.rl.core import CriticSpec, EnvironmentSpec
from .head import ValueHead
from .network import StateActionNet, StateNet


class StateCritic(CriticSpec):
    """
    Critic that learns state value functions, like V(s).
    """

    def __init__(self, state_net: StateNet, head_net: ValueHead):
        super().__init__()
        self.state_net = state_net
        self.head_net = head_net

    @property
    def num_outputs(self) -> int:
        return self.head_net.out_features

    @property
    def num_atoms(self) -> int:
        return self.head_net.num_atoms

    @property
    def distribution(self) -> str:
        return self.head_net.distribution

    @property
    def values_range(self) -> Tuple:
        return self.head_net.values_range

    @property
    def num_heads(self) -> int:
        return self.head_net.num_heads

    @property
    def hyperbolic_constant(self) -> float:
        return self.head_net.hyperbolic_constant

    def forward(self, state):
        x = self.state_net(state)
        x = self.head_net(x)
        return x

    @classmethod
    def get_from_params(
        cls,
        state_net_params: Dict,
        value_head_params: Dict,
        env_spec: EnvironmentSpec,
    ):
        state_net_params = copy.deepcopy(state_net_params)
        value_head_params = copy.deepcopy(value_head_params)

        # @TODO: any better solution?
        state_net_params["state_shape"] = env_spec.state_space.shape
        state_net = StateNet.get_from_params(**state_net_params)
        head_net = ValueHead(**value_head_params)

        net = cls(state_net=state_net, head_net=head_net)

        return net


class ActionCritic(StateCritic):
    """
    Critic that learns state-action value functions, like Q(s).
    """

    @classmethod
    def get_from_params(
        cls,
        state_net_params: Dict,
        value_head_params: Dict,
        env_spec: EnvironmentSpec,
    ):
        state_net_params = copy.deepcopy(state_net_params)
        value_head_params = copy.deepcopy(value_head_params)

        # @TODO: any better solution?
        action_space = env_spec.action_space
        assert isinstance(action_space, spaces.Discrete)
        value_head_params["out_features"] = action_space.n
        net = super().get_from_params(
            state_net_params=state_net_params,
            value_head_params=value_head_params,
            env_spec=env_spec
        )
        return net


class StateActionCritic(CriticSpec):
    """
    Critic which learns state-action value functions, like Q(s, a).
    """

    def __init__(self, state_action_net: StateActionNet, head_net: ValueHead):
        super().__init__()
        self.state_action_net = state_action_net
        self.head_net = head_net

    def forward(self, state, action):
        x = self.state_action_net(state, action)
        x = self.head_net(x)
        return x

    @property
    def num_outputs(self) -> int:
        return self.head_net.out_features

    @property
    def num_atoms(self) -> int:
        return self.head_net.num_atoms

    @property
    def distribution(self) -> str:
        return self.head_net.distribution

    @property
    def values_range(self) -> Tuple:
        return self.head_net.values_range

    @property
    def num_heads(self) -> int:
        return self.head_net.num_heads

    @property
    def hyperbolic_constant(self) -> float:
        return self.head_net.hyperbolic_constant

    @classmethod
    def get_from_params(
        cls,
        state_action_net_params: Dict,
        value_head_params: Dict,
        env_spec: EnvironmentSpec,
    ):
        state_action_net_params = copy.deepcopy(state_action_net_params)
        value_head_params = copy.deepcopy(value_head_params)

        # @TODO: any better solution?
        if isinstance(env_spec.state_space, spaces.Dict):
            state_action_net_params["state_shape"] = {
                k: v.shape
                for k, v in env_spec.state_space.spaces.items()
            }
        else:
            state_action_net_params["state_shape"] = env_spec.state_space.shape
        state_action_net_params["action_shape"] = \
            env_spec.action_space.shape
        state_action_net = StateActionNet.get_from_params(
            **state_action_net_params
        )

        value_head_params["out_features"] = 1
        head_net = ValueHead(**value_head_params)

        net = cls(state_action_net=state_action_net, head_net=head_net)

        return net


__all__ = ["StateCritic", "ActionCritic", "StateActionCritic"]<|MERGE_RESOLUTION|>--- conflicted
+++ resolved
@@ -1,11 +1,7 @@
-<<<<<<< HEAD
 from typing import Dict, Tuple  # isort:skip
-from gym.spaces import Discrete
-=======
-from typing import Dict, Tuple
 import copy
+
 from gym import spaces
->>>>>>> 447444fd
 
 from catalyst.rl.core import CriticSpec, EnvironmentSpec
 from .head import ValueHead
