--- conflicted
+++ resolved
@@ -3,15 +3,7 @@
 import argparse
 import os
 
-<<<<<<< HEAD
-=======
-from catalyst.utils.scripts import import_module, dump_code
-from catalyst.utils import parse_args_uargs, boolean_flag, \
-    dump_environment, set_global_seed, prepare_cudnn
 from catalyst import utils
-from catalyst.rl.registry import OFFPOLICY_ALGORITHMS, ONPOLICY_ALGORITHMS, \
-    ENVIRONMENTS, DATABASES
->>>>>>> 447444fd
 from catalyst.rl.offpolicy.trainer import Trainer as OffpolicyTrainer
 from catalyst.rl.onpolicy.trainer import Trainer as OnpolicyTrainer
 from catalyst.rl.registry import (
