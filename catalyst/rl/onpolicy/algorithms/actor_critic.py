<<<<<<< HEAD
from typing import Dict, Union  # isort:skip
=======
from typing import Union, Dict
from copy import deepcopy
>>>>>>> 447444fd

from catalyst.rl import utils
from catalyst.rl.core import (
    ActorSpec, AlgorithmSpec, CriticSpec, EnvironmentSpec
)
from catalyst.rl.registry import AGENTS


class OnpolicyActorCritic(AlgorithmSpec):
    def __init__(
        self,
        actor: ActorSpec,
        critic: CriticSpec,
        gamma: float,
        n_step: int,
        actor_loss_params: Dict = None,
        critic_loss_params: Dict = None,
        actor_optimizer_params: Dict = None,
        critic_optimizer_params: Dict = None,
        actor_scheduler_params: Dict = None,
        critic_scheduler_params: Dict = None,
        actor_grad_clip_params: Dict = None,
        critic_grad_clip_params: Dict = None,
        **kwargs
    ):
        self._device = utils.get_device()

        self.actor = actor.to(self._device)
        self.critic = critic.to(self._device)

        self._actor_loss_params = deepcopy(actor_loss_params)
        self._critic_loss_params = deepcopy(critic_loss_params)
        self._actor_optimizer_params = deepcopy(actor_optimizer_params)
        self._critic_optimizer_params = deepcopy(critic_optimizer_params)
        self._actor_scheduler_params = deepcopy(actor_scheduler_params)
        self._critic_scheduler_params = deepcopy(critic_scheduler_params)
        self._actor_grad_clip_params = deepcopy(actor_grad_clip_params)
        self._critic_grad_clip_params = deepcopy(critic_grad_clip_params)

        self._process_agents(
            actor_loss_params=actor_loss_params,
            critic_loss_params=critic_loss_params,
            actor_optimizer_params=actor_optimizer_params,
            critic_optimizer_params=critic_optimizer_params,
            actor_scheduler_params=actor_scheduler_params,
            critic_scheduler_params=critic_scheduler_params,
            actor_grad_clip_params=actor_grad_clip_params,
            critic_grad_clip_params=critic_grad_clip_params,
        )

        # other hyperparameters
        assert n_step == 1, "For now, on-policy setup works only with n-step=1"
        self._n_step = n_step
        self._gamma = gamma

        # other init
        self._init(**kwargs)

    @property
    def n_step(self) -> int:
        return self._n_step

    @property
    def gamma(self) -> float:
        return self._gamma

    def _process_agents(
        self,
        actor_loss_params: Dict = None,
        critic_loss_params: Dict = None,
        actor_optimizer_params: Dict = None,
        critic_optimizer_params: Dict = None,
        actor_scheduler_params: Dict = None,
        critic_scheduler_params: Dict = None,
        actor_grad_clip_params: Dict = None,
        critic_grad_clip_params: Dict = None,
    ):
        # actor preparation
        actor_components = utils.get_trainer_components(
            agent=self.actor,
            loss_params=actor_loss_params,
            optimizer_params=actor_optimizer_params,
            scheduler_params=actor_scheduler_params,
            grad_clip_params=actor_grad_clip_params
        )
        # criterion
        self._actor_loss_params = actor_components["loss_params"]
        self.actor_criterion = actor_components["criterion"]
        # optimizer
        self._actor_optimizer_params = actor_components["optimizer_params"]
        self.actor_optimizer = actor_components["optimizer"]
        # scheduler
        self._actor_scheduler_params = actor_components["scheduler_params"]
        self.actor_scheduler = actor_components["scheduler"]
        # grad clipping
        self._actor_grad_clip_params = actor_components["grad_clip_params"]
        self.actor_grad_clip_fn = actor_components["grad_clip_fn"]

        # critic preparation
        critic_components = utils.get_trainer_components(
            agent=self.critic,
            loss_params=critic_loss_params,
            optimizer_params=critic_optimizer_params,
            scheduler_params=critic_scheduler_params,
            grad_clip_params=critic_grad_clip_params
        )
        # criterion
        self._critic_loss_params = critic_components["loss_params"]
        self.critic_criterion = critic_components["criterion"]
        # optimizer
        self._critic_optimizer_params = critic_components["optimizer_params"]
        self.critic_optimizer = critic_components["optimizer"]
        # scheduler
        self._critic_scheduler_params = critic_components["scheduler_params"]
        self.critic_scheduler = critic_components["scheduler"]
        # grad clipping
        self._critic_grad_clip_params = critic_components["grad_clip_params"]
        self.critic_grad_clip_fn = critic_components["grad_clip_fn"]

    def pack_checkpoint(self, with_optimizer: bool = True):
        checkpoint = {}

        for key in ["actor", "critic"]:
            checkpoint[f"{key}_state_dict"] = getattr(self, key).state_dict()
            if with_optimizer:
                for key2 in ["optimizer", "scheduler"]:
                    key2 = f"{key}_{key2}"
                    value2 = getattr(self, key2, None)
                    if value2 is not None:
                        checkpoint[f"{key2}_state_dict"] = value2.state_dict()

        return checkpoint

    def unpack_checkpoint(self, checkpoint, with_optimizer: bool = True):
        for key in ["actor", "critic"]:
            value_l = getattr(self, key, None)
            if value_l is not None:
                value_r = checkpoint[f"{key}_state_dict"]
                value_l.load_state_dict(value_r)

            if with_optimizer:
                raise NotImplementedError()
                # for key2 in ["optimizer", "scheduler"]:
                #     key2 = f"{key}_{key2}"
                #     value_l = getattr(self, key2, None)
                #     if value_l is not None:
                #         value_r = checkpoint[f"{key2}_state_dict"]
                #         value_l.load_state_dict(value_r)

        self._process_agents(
            actor_loss_params=self._actor_loss_params,
            critic_loss_params=self._critic_loss_params,
            actor_optimizer_params=self._actor_optimizer_params,
            critic_optimizer_params=self._critic_optimizer_params,
            actor_scheduler_params=self._actor_scheduler_params,
            critic_scheduler_params=self._critic_scheduler_params,
            actor_grad_clip_params=self._actor_grad_clip_params,
            critic_grad_clip_params=self._critic_grad_clip_params,
        )

    def actor_update(self, loss):
        self.actor.zero_grad()
        self.actor_optimizer.zero_grad()
        loss.backward()
        if self.actor_grad_clip_fn is not None:
            self.actor_grad_clip_fn(self.actor.parameters())
        self.actor_optimizer.step()
        if self.actor_scheduler is not None:
            self.actor_scheduler.step()
            return {"lr_actor": self.actor_scheduler.get_lr()[0]}

    def critic_update(self, loss):
        self.critic.zero_grad()
        self.critic_optimizer.zero_grad()
        loss.backward()
        if self.critic_grad_clip_fn is not None:
            self.critic_grad_clip_fn(self.critic.parameters())
        self.critic_optimizer.step()
        if self.critic_scheduler is not None:
            self.critic_scheduler.step()
            return {"lr_critic": self.critic_scheduler.get_lr()[0]}

    def get_rollout_spec(self) -> Dict:
        raise NotImplementedError()

    def get_rollout(self, states, actions, rewards, dones):
        raise NotImplementedError()

    def postprocess_buffer(self, buffers, len):
        raise NotImplementedError()

    @classmethod
    def prepare_for_trainer(
        cls, env_spec: EnvironmentSpec, config: Dict
    ) -> "AlgorithmSpec":
        config_ = config.copy()
        agents_config = config_["agents"]

        actor_params = agents_config["actor"]
        actor = AGENTS.get_from_params(
            **actor_params,
            env_spec=env_spec,
        )

        critic_params = agents_config["critic"]
        critic = AGENTS.get_from_params(
            **critic_params,
            env_spec=env_spec,
        )

        algorithm = cls(
            **config_["algorithm"],
            actor=actor,
            critic=critic,
        )

        return algorithm

    @classmethod
    def prepare_for_sampler(
        cls, env_spec: EnvironmentSpec, config: Dict
    ) -> Union[ActorSpec, CriticSpec]:
        config_ = config.copy()
        agents_config = config_["agents"]
        actor_params = agents_config["actor"]
        actor = AGENTS.get_from_params(
            **actor_params,
            env_spec=env_spec,
        )

        return actor<|MERGE_RESOLUTION|>--- conflicted
+++ resolved
@@ -1,9 +1,5 @@
-<<<<<<< HEAD
 from typing import Dict, Union  # isort:skip
-=======
-from typing import Union, Dict
 from copy import deepcopy
->>>>>>> 447444fd
 
 from catalyst.rl import utils
 from catalyst.rl.core import (
