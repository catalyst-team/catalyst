--- conflicted
+++ resolved
@@ -2,10 +2,6 @@
 
 import numpy as np
 import pytest
-<<<<<<< HEAD
-
-=======
->>>>>>> a0a637f3
 import torch
 
 from catalyst.metrics.functional.accuracy import accuracy, multilabel_accuracy
@@ -51,41 +47,14 @@
 @pytest.mark.parametrize(
     "outputs,targets,threshold,true_value",
     (
-<<<<<<< HEAD
-        (
-            torch.tensor([[0, 0.8], [0.75, 0.5]]),
-            torch.tensor([[0, 1], [1, 1]]),
-            0.7,
-            0.75,
-        ),
-        (
-            torch.tensor(
-                [
-                    [0.0, 0.1, 0.2],
-                    [0.4, 0.7, 0.0],
-                    [0.6, 0.9, 0],
-                    [0, 1.0, 0.77],
-                ]
-            ),
-=======
         (torch.tensor([[0, 0.8], [0.75, 0.5]]), torch.tensor([[0, 1], [1, 1]]), 0.7, 0.75,),
         (
             torch.tensor([[0.0, 0.1, 0.2], [0.4, 0.7, 0.0], [0.6, 0.9, 0], [0, 1.0, 0.77],]),
->>>>>>> a0a637f3
             torch.tensor([[0, 0, 1], [0, 1, 0], [1, 0, 1], [0, 1, 0]]),
             0.5,
             0.666667,
         ),
-<<<<<<< HEAD
-        (
-            torch.tensor([[0.9, 0.9], [0.0, 0.0]]),
-            torch.tensor([[1, 1], [1, 1]]),
-            0.6,
-            0.5,
-        ),
-=======
         (torch.tensor([[0.9, 0.9], [0.0, 0.0]]), torch.tensor([[1, 1], [1, 1]]), 0.6, 0.5,),
->>>>>>> a0a637f3
         (
             torch.tensor([[0.7, 0.5], [0.5, 0.8]]),
             torch.tensor([[1, 0], [1, 1]]),
@@ -109,11 +78,5 @@
         threshold: thresholds for multilabel classification
         true_value: expected metric value
     """
-<<<<<<< HEAD
-    value = multilabel_accuracy(
-        outputs=outputs, targets=targets, threshold=threshold
-    ).item()
-=======
     value = multilabel_accuracy(outputs=outputs, targets=targets, threshold=threshold).item()
->>>>>>> a0a637f3
     assert np.isclose(value, true_value)