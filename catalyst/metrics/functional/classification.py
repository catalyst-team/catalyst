from typing import Optional, Tuple

import numpy as np
import torch
import numpy as np

from catalyst.metrics.functional.misc import get_multiclass_statistics


def precision(tp: int, fp: int, zero_division: int = 0) -> float:
    """Calculates precision (a.k.a. positive predictive value) for binary
    classification and segmentation.

    Args:
        tp: number of true positives
        fp: number of false positives
        zero_division: int value, should be one of 0 or 1; if both tp==0 and fp==0 return this
            value as s result

    Returns:
        precision value (0-1)
    """
    # originally precision is: ppv = tp / (tp + fp + eps)
    # but when both masks are empty this gives: tp=0 and fp=0 => ppv=0
    # so here precision is defined as ppv := 1 - fdr (false discovery rate)
    if tp == 0 and fp == 0:
        return zero_division
    return 1 - fp / (tp + fp)


def recall(tp: int, fn: int, zero_division: int = 0) -> float:
    """Calculates recall (a.k.a. true positive rate) for binary classification and segmentation.

    Args:
        tp: number of true positives
        fn: number of false negatives
        zero_division: int value, should be one of 0 or 1; if both tp==0 and fn==0 return this
            value as s result

    Returns:
        recall value (0-1)
    """
    # originally recall is: tpr := tp / (tp + fn + eps)
    # but when both masks are empty this gives: tp=0 and fn=0 => tpr=0
    # so here recall is defined as tpr := 1 - fnr (false negative rate)
    if tp == 0 and fn == 0:
        return zero_division
    return 1 - fn / (fn + tp)


def f1score(precision_value, recall_value, eps=1e-5):
    """Calculating F1-score from precision and recall to reduce computation redundancy.

    Args:
        precision_value: precision (0-1)
        recall_value: recall (0-1)
        eps: epsilon to use

    Returns:
        F1 score (0-1)
    """
    numerator = 2 * (precision_value * recall_value)
    denominator = precision_value + recall_value + eps
    return numerator / denominator


def precision_recall_fbeta_support(
    outputs: torch.Tensor,
    targets: torch.Tensor,
    beta: float = 1,
    eps: float = 1e-6,
    argmax_dim: int = -1,
    num_classes: Optional[int] = None,
    zero_division: int = 0,
) -> Tuple[torch.Tensor, torch.Tensor, torch.Tensor, torch.Tensor]:
    """
    Counts precision, recall, fbeta_score.

    Args:
        outputs: A list of predicted elements
        targets:  A list of elements that are to be predicted
        beta: beta param for f_score
        eps: epsilon to avoid zero division
        argmax_dim: int, that specifies dimension for argmax transformation
            in case of scores/probabilities in ``outputs``
        num_classes: int, that specifies number of classes if it known.
        zero_division: int value, should be one of 0 or 1;
            used for precision and recall computation

    Returns:
        tuple of precision, recall, fbeta_score

    Examples:
        >>> precision_recall_fbeta_support(
        >>>     outputs=torch.tensor([
        >>>         [1, 0, 0],
        >>>         [0, 1, 0],
        >>>         [0, 0, 1],
        >>>     ]),
        >>>     targets=torch.tensor([0, 1, 2]),
        >>>     beta=1,
        >>> )
        (
            tensor([1., 1., 1.]),  # precision per class
            tensor([1., 1., 1.]),  # recall per class
            tensor([1., 1., 1.]),  # fbeta per class
            tensor([1., 1., 1.]),  # support per class
        )
        >>> precision_recall_fbeta_support(
        >>>     outputs=torch.tensor([[0, 0, 1, 1, 0, 1, 0, 1]]),
        >>>     targets=torch.tensor([[0, 1, 0, 1, 0, 0, 1, 1]]),
        >>>     beta=1,
        >>> )
        (
            tensor([0.5000, 0.5000]),  # precision per class
            tensor([0.5000, 0.5000]),  # recall per class
            tensor([0.5000, 0.5000]),  # fbeta per class
            tensor([4., 4.]),          # support per class
        )
    """
    tn, fp, fn, tp, support = get_multiclass_statistics(
        outputs=outputs, targets=targets, argmax_dim=argmax_dim, num_classes=num_classes,
    )
    # @TODO: sync between metrics
    # precision = _precision(tp=tp, fp=fp, eps=eps, zero_division=zero_division)
    precision = (tp + eps) / (fp + tp + eps)
    recall = (tp + eps) / (fn + tp + eps)
    numerator = (1 + beta ** 2) * precision * recall
    denominator = beta ** 2 * precision + recall
    fbeta = numerator / denominator

    return precision, recall, fbeta, support


def get_aggregated_metrics(
<<<<<<< HEAD
        tp: np.array,
        fp: np.array,
        fn: np.array,
        support: np.array,
        zero_division: int = 0
=======
    tp: np.array, fp: np.array, fn: np.array, support: np.array, zero_division: int = 0
>>>>>>> 2017605c
) -> Tuple[np.array, np.array, np.array, np.array]:
    """
    Count precision, recall, f1 scores per-class and with macro, weighted and micro average
    with statistics.

    Args:
        tp: array of shape (num_classes, ) of true positive statistics per class
        fp: array of shape (num_classes, ) of false positive statistics per class
        fn: array of shape (num_classes, ) of false negative statistics per class
        support: array of shape (num_classes, ) of samples count per class
        zero_division: int value, should be one of 0 or 1;
            used for precision and recall computation

    Returns:
        arrays of metrics: per-class, micro, macro, weighted averaging
    """
    num_classes = len(tp)
<<<<<<< HEAD
    precision_values = np.zeros(shape=(num_classes, ))
    recall_values = np.zeros(shape=(num_classes, ))
    f1_values = np.zeros(shape=(num_classes, ))
=======
    precision_values = np.zeros(shape=(num_classes,))
    recall_values = np.zeros(shape=(num_classes,))
    f1_values = np.zeros(shape=(num_classes,))
>>>>>>> 2017605c

    for i in range(num_classes):
        precision_values[i] = precision(tp=tp[i], fp=fp[i], zero_division=zero_division)
        recall_values[i] = recall(tp=tp[i], fn=fn[i], zero_division=zero_division)
<<<<<<< HEAD
        f1_values[i] = f1score(
            precision_value=precision_values[i],
            recall_value=recall_values[i],
        )

    per_class = (precision_values, recall_values, f1_values, support,)

    macro = (precision_values.mean(), recall_values.mean(), f1_values.mean(), None,)
=======
        f1_values[i] = f1score(precision_value=precision_values[i], recall_value=recall_values[i],)

    per_class = (
        precision_values,
        recall_values,
        f1_values,
        support,
    )

    macro = (
        precision_values.mean(),
        recall_values.mean(),
        f1_values.mean(),
        None,
    )
>>>>>>> 2017605c

    weight = support / support.sum()
    weighted = (
        (precision_values * weight).sum(),
        (recall_values * weight).sum(),
        (f1_values * weight).sum(),
        None,
    )

    micro_precision = precision(tp=tp.sum(), fp=fp.sum(), zero_division=zero_division)
    micro_recall = recall(tp=tp.sum(), fn=fn.sum(), zero_division=zero_division)
    micro = (
        micro_precision,
        micro_recall,
        f1score(precision_value=micro_precision, recall_value=micro_recall),
        None,
    )
    return per_class, micro, macro, weighted


<<<<<<< HEAD
def get_binary_metrics(tp: int, fp: int, fn: int, zero_division: int) -> Tuple[float, float, float]:
=======
def get_binary_metrics(
    tp: int, fp: int, fn: int, zero_division: int
) -> Tuple[float, float, float]:
>>>>>>> 2017605c
    """
    Get precision, recall, f1 score metrics from true positive, false positive,
        false negative statistics for binary classification


    Args:
        tp: true positive
        fp: false positive
        fn: false negative
        zero_division: int value, should be 0 or 1

    Returns:
        precision, recall, f1 scores
    """
    precision_value = precision(tp=tp, fp=fp, zero_division=zero_division)
    recall_value = recall(tp=tp, fn=fn, zero_division=zero_division)
    f1_value = f1score(precision_value=precision_value, recall_value=recall_value)
    return precision_value, recall_value, f1_value


__all__ = [
    "f1score",
    "precision_recall_fbeta_support",
    "precision",
    "recall",
    "get_aggregated_metrics",
    "get_binary_metrics",
]<|MERGE_RESOLUTION|>--- conflicted
+++ resolved
@@ -2,7 +2,6 @@
 
 import numpy as np
 import torch
-import numpy as np
 
 from catalyst.metrics.functional.misc import get_multiclass_statistics
 
@@ -133,15 +132,7 @@
 
 
 def get_aggregated_metrics(
-<<<<<<< HEAD
-        tp: np.array,
-        fp: np.array,
-        fn: np.array,
-        support: np.array,
-        zero_division: int = 0
-=======
     tp: np.array, fp: np.array, fn: np.array, support: np.array, zero_division: int = 0
->>>>>>> 2017605c
 ) -> Tuple[np.array, np.array, np.array, np.array]:
     """
     Count precision, recall, f1 scores per-class and with macro, weighted and micro average
@@ -159,29 +150,13 @@
         arrays of metrics: per-class, micro, macro, weighted averaging
     """
     num_classes = len(tp)
-<<<<<<< HEAD
-    precision_values = np.zeros(shape=(num_classes, ))
-    recall_values = np.zeros(shape=(num_classes, ))
-    f1_values = np.zeros(shape=(num_classes, ))
-=======
     precision_values = np.zeros(shape=(num_classes,))
     recall_values = np.zeros(shape=(num_classes,))
     f1_values = np.zeros(shape=(num_classes,))
->>>>>>> 2017605c
 
     for i in range(num_classes):
         precision_values[i] = precision(tp=tp[i], fp=fp[i], zero_division=zero_division)
         recall_values[i] = recall(tp=tp[i], fn=fn[i], zero_division=zero_division)
-<<<<<<< HEAD
-        f1_values[i] = f1score(
-            precision_value=precision_values[i],
-            recall_value=recall_values[i],
-        )
-
-    per_class = (precision_values, recall_values, f1_values, support,)
-
-    macro = (precision_values.mean(), recall_values.mean(), f1_values.mean(), None,)
-=======
         f1_values[i] = f1score(precision_value=precision_values[i], recall_value=recall_values[i],)
 
     per_class = (
@@ -197,7 +172,6 @@
         f1_values.mean(),
         None,
     )
->>>>>>> 2017605c
 
     weight = support / support.sum()
     weighted = (
@@ -218,13 +192,9 @@
     return per_class, micro, macro, weighted
 
 
-<<<<<<< HEAD
-def get_binary_metrics(tp: int, fp: int, fn: int, zero_division: int) -> Tuple[float, float, float]:
-=======
 def get_binary_metrics(
     tp: int, fp: int, fn: int, zero_division: int
 ) -> Tuple[float, float, float]:
->>>>>>> 2017605c
     """
     Get precision, recall, f1 score metrics from true positive, false positive,
         false negative statistics for binary classification
