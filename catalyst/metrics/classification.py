--- conflicted
+++ resolved
@@ -3,7 +3,6 @@
 from functools import partial
 
 import numpy as np
-
 import torch
 
 from catalyst.metrics.functional.classification import (
@@ -15,18 +14,10 @@
     get_multiclass_statistics,
     get_multilabel_statistics,
 )
-<<<<<<< HEAD
 from catalyst.metrics.metric import ICallbackBatchMetric
 
 
 class StatisticsMetric(ICallbackBatchMetric):
-=======
-from catalyst.metrics.metric import ICallbackBatchMetric, ICallbackLoaderMetric
-
-
-# @TODO: make ICallbackBatchMetric
-class StatisticsMetric(ICallbackLoaderMetric):
->>>>>>> 5d4a0db1
     """
     This metric accumulates true positive, false positive, true negative,
     false negative, support statistics from data.
