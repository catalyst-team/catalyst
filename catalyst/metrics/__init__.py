--- conflicted
+++ resolved
@@ -12,42 +12,24 @@
     ICallbackBatchMetric,
 )
 from catalyst.metrics.additive import AdditiveValueMetric
-<<<<<<< HEAD
-from catalyst.metrics.confusion_matrix import ConfusionMetric
-
-from catalyst.metrics.accuracy import AccuracyMetric
-=======
 from catalyst.metrics.confusion_matrix import ConfusionMatrixMetric
 
 from catalyst.metrics.accuracy import AccuracyMetric, MultilabelAccuracyMetric
->>>>>>> e7b802a7
 from catalyst.metrics.auc import AUCMetric
 from catalyst.metrics.classification import (
     BinaryPrecisionRecallF1Metric,
     MulticlassPrecisionRecallF1SupportMetric,
     MultilabelPrecisionRecallF1SupportMetric,
 )
-<<<<<<< HEAD
-=======
 
 from catalyst.metrics.hitrate import HitrateMetric
 from catalyst.metrics.ndcg import NDCGMetric
 from catalyst.metrics.map import MAPMetric
 from catalyst.metrics.mrr import MRRMetric
->>>>>>> e7b802a7
 from catalyst.metrics.segmentation import (
     RegionBasedMetric,
     IOUMetric,
     JaccardMetric,
     DiceMetric,
     TrevskyMetric,
-<<<<<<< HEAD
-)
-
-from catalyst.metrics.hitrate import HitrateMetric
-from catalyst.metrics.ndcg import NDCGMetric
-from catalyst.metrics.map import MAPMetric
-from catalyst.metrics.mrr import MRRMetric
-=======
-)
->>>>>>> e7b802a7
+)