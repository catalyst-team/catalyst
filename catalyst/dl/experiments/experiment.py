--- conflicted
+++ resolved
@@ -1,17 +1,9 @@
+from collections import OrderedDict
 from typing import Iterable, Any, Mapping, Dict, List
-from abc import abstractmethod, ABC
-from collections import OrderedDict
-<<<<<<< HEAD
 import datetime
-
-import torch
-from torch import nn, optim
-=======
-from typing import Iterable, Any, Mapping, Dict, List
 
 import torch
 from torch import nn
->>>>>>> 3cd9a04a
 from torch.utils.data import DataLoader, Dataset  # noqa F401
 
 from catalyst.dl.registry import \
@@ -22,80 +14,9 @@
 from catalyst.dl.fp16 import Fp16Wrap
 from catalyst.dl.utils import UtilsFactory
 from catalyst.utils.misc import merge_dicts
-<<<<<<< HEAD
 from catalyst.utils.hash import get_hash
 
-_Model = nn.Module
-_Criterion = nn.Module
-_Optimizer = optim.Optimizer
-# noinspection PyProtectedMember
-_Scheduler = optim.lr_scheduler._LRScheduler
-
-
-class Experiment(ABC):
-    """
-    Object containing all information required to run the experiment
-
-    Abstract, look for implementations
-    """
-
-    @property
-    @abstractmethod
-    def logdir(self) -> str:
-        pass
-
-    @property
-    @abstractmethod
-    def stages(self) -> Iterable[str]:
-        pass
-
-    @abstractmethod
-    def get_state_params(self, stage: str) -> Mapping[str, Any]:
-        pass
-
-    @abstractmethod
-    def get_model(self, stage: str) -> _Model:
-        pass
-
-    @abstractmethod
-    def get_criterion(self, stage: str) -> _Criterion:
-        pass
-
-    @abstractmethod
-    def get_optimizer(self, stage: str, model) -> _Optimizer:
-        pass
-
-    @abstractmethod
-    def get_scheduler(self, stage: str, optimizer) -> _Scheduler:
-        pass
-
-    def get_model_stuff(self, model, stage: str):
-        criterion = self.get_criterion(stage)
-        optimizer = self.get_optimizer(stage, model)
-        scheduler = self.get_scheduler(stage, optimizer)
-        return criterion, optimizer, scheduler
-
-    @abstractmethod
-    def get_callbacks(self, stage: str) -> "List[Callback]":
-        pass
-
-    def get_datasets(
-        self,
-        stage: str,
-        **kwargs,
-    ) -> "OrderedDict[str, Dataset]":
-        raise NotImplementedError
-
-    @abstractmethod
-    def get_loaders(self, stage: str) -> "OrderedDict[str, DataLoader]":
-        raise NotImplementedError
-
-    @staticmethod
-    def get_transforms(stage: str = None, mode: str = None):
-        raise NotImplementedError
-=======
 from .core import Experiment, _Model, _Criterion, _Optimizer, _Scheduler
->>>>>>> 3cd9a04a
 
 
 class BaseExperiment(Experiment):
