--- conflicted
+++ resolved
@@ -135,16 +135,11 @@
     def get_callbacks(self, stage: str) -> "OrderedDict[str, Callback]":
         return self._callbacks
 
-<<<<<<< HEAD
-    def get_transforms(self, mode, stage: str = None):
-        raise NotImplemented()
-=======
     def get_loaders(self, stage: str) -> "OrderedDict[str, DataLoader]":
         return self._loaders
 
     def get_transforms(self, mode, stage: str = None):
         return self._transforms
->>>>>>> bc6271f8
 
 
 class ConfigExperiment(Experiment):
