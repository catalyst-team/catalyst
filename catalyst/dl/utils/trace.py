from typing import Union  # isort:skip

from pathlib import Path

import torch
from torch import nn
from torch.jit import ScriptModule

from catalyst.dl import Runner, utils
from catalyst.utils.tools.typing import Device, Model


class _ForwardOverrideModel(nn.Module):
    """
    Model that calls specified method instead of forward

    (Workaround, single method tracing is not supported)
    """

    def __init__(self, model, method_name):
        super().__init__()
        self.model = model
        self.method = method_name

    def forward(self, *args, **kwargs):
        return getattr(self.model, self.method)(*args, **kwargs)


class _TracingModelWrapper(nn.Module):
    """
    Wrapper that traces model with batch instead of calling it

    (Workaround, to use native model batch handler)
    """

    def __init__(self, model, method_name):
        super().__init__()
        self.method_name = method_name
        self.model = model
        self.tracing_result: ScriptModule

    def __call__(self, *args, **kwargs):
        method_model = _ForwardOverrideModel(self.model, self.method_name)

<<<<<<< HEAD
        self.tracing_result = \
            torch.jit.trace(
                method_model,
                *args, **kwargs
            )
        return method_model(*args, **kwargs)


def _get_native_batch(experiment: Experiment, stage: str):
    """Returns dataset from first loader provided by experiment"""
    loaders = experiment.get_loaders(stage)
    assert loaders, \
        "Experiment must have at least one loader to support tracing"
    # Take first loader
    loader = next(iter(loaders.values()))
    dataset = loader.dataset
    collate_fn = loader.collate_fn

    sample = collate_fn([dataset[0]])

    return sample
=======
        self.tracing_result = torch.jit.trace(
            method_model, *args, **kwargs
        )
>>>>>>> a1d2638f


def trace_model(
    model: Model,
    runner: Runner,
    batch=None,
    method_name: str = "forward",
    mode: str = "eval",
    requires_grad: bool = False,
    opt_level: str = None,
    device: Device = "cpu",
    predict_params: dict = None,
) -> ScriptModule:
    """
    Traces model using runner and batch

    Args:
        model: Model to trace
        runner: Model's native runner that was used to train model
        batch: Batch to trace the model
        method_name (str): Model's method name that will be
            used as entrypoint during tracing
        mode (str): Mode for model to trace (``train`` or ``eval``)
        requires_grad (bool): Flag to use grads
        opt_level (str): Apex FP16 init level, optional
        device (str): Torch device
        predict_params (dict): additional parameters for model forward

    Returns:
        (ScriptModule): Traced model
    """
    if batch is None or runner is None:
        raise ValueError("Both batch and runner must be specified.")

    if mode not in ["train", "eval"]:
        raise ValueError(f"Unknown mode '{mode}'. Must be 'eval' or 'train'")

    predict_params = predict_params or {}

    tracer = _TracingModelWrapper(model, method_name)
    if opt_level is not None:
        utils.assert_fp16_available()
        # If traced in AMP we need to initialize the model before calling
        # the jit
        # https://github.com/NVIDIA/apex/issues/303#issuecomment-493142950
        from apex import amp
        model = model.to(device)
        model = amp.initialize(model, optimizers=None, opt_level=opt_level)
        # TODO: remove `check_trace=False`
        # after fixing this bug https://github.com/pytorch/pytorch/issues/23993
        params = {**predict_params, "check_trace": False}
    else:
        params = predict_params

    getattr(model, mode)()
    utils.set_requires_grad(model, requires_grad=requires_grad)

    _runner_model, _runner_device = runner.model, runner.device

    runner.model, runner.device = tracer, device
    runner.predict_batch(batch, **params)
    result: ScriptModule = tracer.tracing_result

    runner.model, runner.device = _runner_model, _runner_device
    return result


def get_trace_name(
    method_name: str,
    mode: str = "eval",
    requires_grad: bool = False,
    opt_level: str = None,
    additional_string: str = None,
):
    """
    Creates a file name for the traced model.

    Args:
        method_name (str): model's method name
        mode (str): ``train`` or ``eval``
        requires_grad (bool): flag if model was traced with gradients
        opt_level (str): opt_level if model was traced in FP16
        additional_string (str): any additional information
    """
    file_name = f"traced"
    if additional_string is not None:
        file_name += f"-{additional_string}"

    file_name += f"-{method_name}"
    if mode == "train":
        file_name += "-in_train"

    if requires_grad:
        file_name += f"-with_grad"

    if opt_level is not None:
        file_name += f"-opt_{opt_level}"

    file_name += ".pth"

    return file_name


def load_traced_model(
    model_path: Union[str, Path],
    device: Device = "cpu",
    opt_level: str = None,
) -> ScriptModule:
    """
    Loads a traced model

    Args:
        model_path: Path to traced model
        device (str): Torch device
        opt_level (str): Apex FP16 init level, optional

    Returns:
        (ScriptModule): Traced model
    """
    # jit.load dont work with pathlib.Path
    model_path = str(model_path)

    if opt_level is not None:
        device = "cuda"

    model = torch.jit.load(model_path, map_location=device)

    if opt_level is not None:
        utils.assert_fp16_available()
        from apex import amp
        model = amp.initialize(model, optimizers=None, opt_level=opt_level)

    return model


__all__ = [
    "trace_model",
    "get_trace_name",
    "load_traced_model",
]<|MERGE_RESOLUTION|>--- conflicted
+++ resolved
@@ -42,12 +42,12 @@
     def __call__(self, *args, **kwargs):
         method_model = _ForwardOverrideModel(self.model, self.method_name)
 
-<<<<<<< HEAD
         self.tracing_result = \
             torch.jit.trace(
                 method_model,
                 *args, **kwargs
             )
+
         return method_model(*args, **kwargs)
 
 
@@ -64,11 +64,6 @@
     sample = collate_fn([dataset[0]])
 
     return sample
-=======
-        self.tracing_result = torch.jit.trace(
-            method_model, *args, **kwargs
-        )
->>>>>>> a1d2638f
 
 
 def trace_model(
