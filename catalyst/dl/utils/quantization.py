--- conflicted
+++ resolved
@@ -20,11 +20,6 @@
 
 logger = logging.getLogger(__name__)
 
-<<<<<<< HEAD
-# torch.backends.quantized.engine = "qnnpack"
-
-=======
->>>>>>> 91a1e700
 
 def save_quantized_model(
     model: Module,
