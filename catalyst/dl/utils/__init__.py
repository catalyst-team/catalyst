--- conflicted
+++ resolved
@@ -17,10 +17,7 @@
     trace_model_from_checkpoint,
     trace_model_from_runner,
 )
-<<<<<<< HEAD
-from .quantization import save_quantized_model
 
-from .wizard import run_wizard, Wizard
-=======
-from catalyst.dl.utils.wizard import run_wizard, Wizard
->>>>>>> b9a4fffa
+from catalyst.dl.utils.quantization import save_quantized_model
+
+from catalyst.dl.utils.wizard import run_wizard, Wizard