--- conflicted
+++ resolved
@@ -2,17 +2,10 @@
 
 from catalyst.utils import *
 # from .trace import *
-<<<<<<< HEAD
-from .callbacks import process_callback
+from .callbacks import process_callbacks
 from .criterion import (
     accuracy, average_accuracy, dice, f1_score, iou, jaccard,
     mean_average_accuracy, reduced_focal_loss, sigmoid_focal_loss
 )
 from .torch import get_loader, process_components
-from .visualization import plot_metrics
-=======
-from .visualization import plot_metrics
-from .callbacks import process_callbacks
-
-from catalyst.utils import *
->>>>>>> b27d8def
+from .visualization import plot_metrics