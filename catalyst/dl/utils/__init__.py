--- conflicted
+++ resolved
@@ -18,13 +18,11 @@
     trace_model_from_runner,
 )
 
-<<<<<<< HEAD
 from catalyst.dl.utils.quantization import save_quantized_model
 
 from catalyst.dl.utils.wizard import run_wizard, Wizard
-=======
+
 from catalyst.tools.settings import IS_GIT_AVAILABLE
 
 if IS_GIT_AVAILABLE:
-    from catalyst.dl.utils.wizard import run_wizard, Wizard
->>>>>>> e837d18f
+    from catalyst.dl.utils.wizard import run_wizard, Wizard