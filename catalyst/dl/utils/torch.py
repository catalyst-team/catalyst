--- conflicted
+++ resolved
@@ -1,8 +1,4 @@
-<<<<<<< HEAD
-from typing import Tuple, Dict, Union
-=======
 from typing import Dict, Tuple  # isort:skip
->>>>>>> aae8ac9e
 import copy
 
 import torch
