# flake8: noqa

from .callback import Callback, MetricCallback, MultiMetricCallback, \
<<<<<<< HEAD
    LoggerCallback, CallbackOrder
=======
    MeterMetricsCallback, CallbackOrder
>>>>>>> c6ea0fc2
from .experiment import Experiment
from .runner import Runner
from .state import RunnerState<|MERGE_RESOLUTION|>--- conflicted
+++ resolved
@@ -1,11 +1,7 @@
 # flake8: noqa
 
 from .callback import Callback, MetricCallback, MultiMetricCallback, \
-<<<<<<< HEAD
-    LoggerCallback, CallbackOrder
-=======
-    MeterMetricsCallback, CallbackOrder
->>>>>>> c6ea0fc2
+    LoggerCallback, MeterMetricsCallback, CallbackOrder
 from .experiment import Experiment
 from .runner import Runner
 from .state import RunnerState