from typing import Callable, List
from enum import IntFlag
from collections import defaultdict

import torch
import numpy as np

from .state import RunnerState
from catalyst.utils import get_activation_fn


class CallbackOrder(IntFlag):
    Unknown = -100
    Internal = 0
    Criterion = 20
    Optimizer = 40
    Scheduler = 60
    Metric = 80
    External = 100
    Other = 200


class Callback:
    """
    Abstract class that all callback (e.g., Logger) classes extends from.
    Must be extended before usage.

    usage example:

    .. code:: bash

        -- stage start
        ---- epoch start (one epoch - one run of every loader)
        ------ loader start
        -------- batch start
        -------- batch handler
        -------- batch end
        ------ loader end
        ---- epoch end
        -- stage end

        exception – if an Exception was raised

    All callbacks has ``order`` value from ``CallbackOrder``
    """
    def __init__(self, order: int):
        """
        For order see ``CallbackOrder`` class
        """
        self.order = order

    def on_stage_start(self, state: RunnerState):
        pass

    def on_stage_end(self, state: RunnerState):
        pass

    def on_epoch_start(self, state: RunnerState):
        pass

    def on_epoch_end(self, state: RunnerState):
        pass

    def on_loader_start(self, state: RunnerState):
        pass

    def on_loader_end(self, state: RunnerState):
        pass

    def on_batch_start(self, state: RunnerState):
        pass

    def on_batch_end(self, state: RunnerState):
        pass

    def on_exception(self, state: RunnerState):
        pass


class MetricCallback(Callback):
    """
    A callback that returns single metric on `state.on_batch_end`
    """
    def __init__(
        self,
        prefix: str,
        metric_fn: Callable,
        input_key: str = "targets",
        output_key: str = "logits",
        **metric_params
    ):
        super().__init__(CallbackOrder.Metric)
        self.prefix = prefix
        self.metric_fn = metric_fn
        self.input_key = input_key
        self.output_key = output_key
        self.metric_params = metric_params

    def on_batch_end(self, state: RunnerState):
        outputs = state.output[self.output_key]
        targets = state.input[self.input_key]
        metric = self.metric_fn(outputs, targets, **self.metric_params)
        state.metrics.add_batch_value(name=self.prefix, value=metric)


class MultiMetricCallback(Callback):
    """
    A callback that returns multiple metrics on `state.on_batch_end`
    """

    def __init__(
        self,
        prefix: str,
        metric_fn: Callable,
        list_args: List,
        input_key: str = "targets",
        output_key: str = "logits",
        **metric_params
    ):
        super().__init__(CallbackOrder.Metric)
        self.prefix = prefix
        self.metric_fn = metric_fn
        self.list_args = list_args
        self.input_key = input_key
        self.output_key = output_key
        self.metric_params = metric_params

    def on_batch_end(self, state: RunnerState):
        outputs = state.output[self.output_key]
        targets = state.input[self.input_key]

        metrics_ = self.metric_fn(
            outputs, targets, self.list_args, **self.metric_params
        )

        batch_metrics = {}
        for arg, metric in zip(self.list_args, metrics_):
            if isinstance(arg, int):
                key = f"{self.prefix}{arg:02}"
            else:
                key = f"{self.prefix}_{arg}"
            batch_metrics[key] = metric
        state.metrics.add_batch_value(metrics_dict=batch_metrics)


<<<<<<< HEAD
class LoggerCallback(Callback):
    def __init__(self):
        super().__init__(order=CallbackOrder.Internal)

    def on_stage_start_pre(self, state: RunnerState):
        pass

    def on_stage_start_post(self, state: RunnerState):
        pass

    def on_stage_end_pre(self, state: RunnerState):
        pass

    def on_stage_end_post(self, state: RunnerState):
        pass

    def on_epoch_start_pre(self, state: RunnerState):
        pass

    def on_epoch_start_post(self, state: RunnerState):
        pass

    def on_epoch_end_pre(self, state: RunnerState):
        pass

    def on_epoch_end_post(self, state: RunnerState):
        pass

    def on_loader_start_pre(self, state: RunnerState):
        pass

    def on_loader_start_post(self, state: RunnerState):
        pass

    def on_loader_end_pre(self, state: RunnerState):
        pass

    def on_loader_end_post(self, state: RunnerState):
        pass

    def on_batch_start_pre(self, state: RunnerState):
        pass

    def on_batch_start_post(self, state: RunnerState):
        pass

    def on_batch_end_pre(self, state: RunnerState):
        pass

    def on_batch_end_post(self, state: RunnerState):
        pass
=======
class MeterMetricsCallback(Callback):
    """
    A callback that tracks metrics through meters and prints metrics for
    each class on `state.on_loader_end`.
    This callback works for both single metric and multi-metric meters.
    """
    def __init__(
        self,
        metric_names: List[str],
        meter_list: List,
        input_key: str = "targets",
        output_key: str = "logits",
        class_names: List[str] = None,
        num_classes: int = 2,
        activation: str = "Sigmoid",
    ):
        """
        Args:
            metric_names (List[str]): of metrics to print
                Make sure that they are in the same order that metrics
                are outputted by the meters in `meter_list`
            meter_list (list-like): List of meters.meter.Meter instances
                len(meter_list) == n_classes
            input_key (str): input key to use for metric calculation
                specifies our ``y_true``.
            output_key (str): output key to use for metric calculation;
                specifies our ``y_pred``
            class_names (List[str]): class names to display in the logs.
                If None, defaults to indices for each class, starting from 0.
            num_classes (int): Number of classes; must be > 1
            activation (str): An torch.nn activation applied to the logits.
                Must be one of ['none', 'Sigmoid', 'Softmax2d']
        """
        super().__init__(CallbackOrder.Metric)
        self.metric_names = metric_names
        self.meters = meter_list
        self.input_key = input_key
        self.output_key = output_key
        self.class_names = class_names
        self.num_classes = num_classes
        assert self.num_classes is not None and self.num_classes > 1, \
            "`num_classes` should be an integer greater than 1."
        self.activation = activation

    def _reset_stats(self):
        for meter in self.meters:
            meter.reset()

    def on_loader_start(self, state):
        self._reset_stats()

    def on_batch_end(self, state: RunnerState):
        logits: torch.Tensor = state.output[self.output_key].detach().float()
        targets: torch.Tensor = state.input[self.input_key].detach().float()
        activation_fn = get_activation_fn(self.activation)
        probabilities: torch.Tensor = activation_fn(logits)

        for i in range(self.num_classes):
            self.meters[i].add(probabilities[:, i], targets[:, i])

    def on_loader_end(self, state: RunnerState):
        metrics_tracker = defaultdict(list)
        loader_values = state.metrics.epoch_values[state.loader_name]
        # Computing metrics for each class
        for i, meter in enumerate(self.meters):
            metrics = meter.value()
            postfix = self.class_names[i] \
                if self.class_names is not None \
                else str(i)
            for prefix, metric_ in zip(self.metric_names, metrics):
                # appending the per-class values
                metrics_tracker[prefix].append(metric_)
                metric_name = f"{prefix}/class_{postfix}"
                loader_values[metric_name] = metric_
        # averaging the per-class values for each metric
        for prefix in self.metric_names:
            mean_value = float(np.mean(metrics_tracker[prefix]))
            metric_name = f"{prefix}/_mean"
            loader_values[metric_name] = mean_value

        self._reset_stats()
>>>>>>> c6ea0fc2


__all__ = [
    "CallbackOrder",
    "Callback",
    "MetricCallback",
    "MultiMetricCallback",
<<<<<<< HEAD
    "LoggerCallback",
=======
    "MeterMetricsCallback",
>>>>>>> c6ea0fc2
]<|MERGE_RESOLUTION|>--- conflicted
+++ resolved
@@ -143,7 +143,6 @@
         state.metrics.add_batch_value(metrics_dict=batch_metrics)
 
 
-<<<<<<< HEAD
 class LoggerCallback(Callback):
     def __init__(self):
         super().__init__(order=CallbackOrder.Internal)
@@ -195,7 +194,8 @@
 
     def on_batch_end_post(self, state: RunnerState):
         pass
-=======
+
+
 class MeterMetricsCallback(Callback):
     """
     A callback that tracks metrics through meters and prints metrics for
@@ -277,7 +277,6 @@
             loader_values[metric_name] = mean_value
 
         self._reset_stats()
->>>>>>> c6ea0fc2
 
 
 __all__ = [
@@ -285,9 +284,6 @@
     "Callback",
     "MetricCallback",
     "MultiMetricCallback",
-<<<<<<< HEAD
     "LoggerCallback",
-=======
     "MeterMetricsCallback",
->>>>>>> c6ea0fc2
 ]