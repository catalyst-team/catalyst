--- conflicted
+++ resolved
@@ -1,11 +1,6 @@
-<<<<<<< HEAD
-from typing import Any, Mapping, Tuple  # isort:skip
+from typing import Any, Mapping, Optional, Tuple  # isort:skip
 from abc import ABC, abstractmethod
 from collections import OrderedDict
-=======
-from abc import abstractmethod, ABC
-from typing import Tuple, Mapping, Any, Optional
->>>>>>> b27d8def
 import os
 from pathlib import Path
 
@@ -13,14 +8,10 @@
 from torch import nn
 from torch.utils.data import DistributedSampler
 
-<<<<<<< HEAD
 from catalyst.dl import utils
 from catalyst.dl.utils.scripts import dump_base_experiment_code
 from catalyst.dl.utils.torch import _Criterion, _Model, _Optimizer, _Scheduler
-from .callback import Callback
-=======
 from .callback import Callback, LoggerCallback
->>>>>>> b27d8def
 from .experiment import Experiment
 from .state import RunnerState
 
