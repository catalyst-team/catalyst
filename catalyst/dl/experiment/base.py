from typing import Any, Dict, Iterable, List, Mapping, Union
from collections import OrderedDict

from torch import nn
from torch.utils.data import DataLoader, Dataset

from catalyst.core import utils
from catalyst.dl import Callback, Experiment
from catalyst.utils.tools.typing import Criterion, Model, Optimizer, Scheduler


class BaseExperiment(Experiment):
    """Super-simple one-staged experiment,
    you can use to declare experiment in code.
    """

    def __init__(
        self,
        model: Model,
        datasets: "OrderedDict[str, Union[Dataset, Dict, Any]]" = None,
        loaders: "OrderedDict[str, DataLoader]" = None,
        callbacks: "Union[OrderedDict[str, Callback], List[Callback]]" = None,
        logdir: str = None,
        stage: str = "train",
        criterion: Criterion = None,
        optimizer: Optimizer = None,
        scheduler: Scheduler = None,
        num_epochs: int = 1,
        valid_loader: str = "valid",
        main_metric: str = "loss",
        minimize_metric: bool = True,
        verbose: bool = False,
        check_run: bool = False,
        state_kwargs: Dict = None,
        checkpoint_data: Dict = None,
        distributed_params: Dict = None,
        monitoring_params: Dict = None,
        initial_seed: int = 42,
    ):
        """
        Args:
            model (Model): model
            datasets (OrderedDict[str, Union[Dataset, Dict, Any]]): dictionary
                with one or several  ``torch.utils.data.Dataset``
                for training, validation or inference
                used for Loaders automatic creation
                preferred way for distributed training setup
            loaders (OrderedDict[str, DataLoader]): dictionary
                with one or several ``torch.utils.data.DataLoader``
                for training, validation or inference
            callbacks (Union[List[Callback], OrderedDict[str, Callback]]):
                list or dictionary with Catalyst callbacks
            logdir (str): path to output directory
            stage (str): current stage
            criterion (Criterion): criterion function
            optimizer (Optimizer): optimizer
            scheduler (Scheduler): scheduler
            num_epochs (int): number of experiment's epochs
            valid_loader (str): loader name used to calculate
                the metrics and save the checkpoints. For example,
                you can pass `train` and then
                the metrics will be taken from `train` loader.
            main_metric (str): the key to the name of the metric
                by which the checkpoints will be selected.
            minimize_metric (bool): flag to indicate whether
                the ``main_metric`` should be minimized.
            verbose (bool): ff true, it displays the status of the training
                to the console.
            state_kwargs (dict): additional state params to ``State``
            checkpoint_data (dict): additional data to save in checkpoint,
                for example: ``class_names``, ``date_of_training``, etc
            distributed_params (dict): dictionary with the parameters
                for distributed and FP16 method
            monitoring_params (dict): dict with the parameters
                for monitoring services
            initial_seed (int): experiment's initial seed value
        """
        assert (
            datasets is not None or loaders is not None
        ), "Please specify the data sources"
        if datasets is None:
            assert loaders is not None
            assert valid_loader in loaders, (
                "The validation loader must be present "
                "in the loaders used during experiment"
            )
        if loaders is None:
            assert datasets is not None
            assert valid_loader in datasets, (
                "The validation loader must be present "
                "in the loaders used during experiment"
            )
        self._model = model
        self._datasets = datasets
        self._loaders = loaders
        self._callbacks = callbacks

        self._criterion = criterion
        self._optimizer = optimizer
        self._scheduler = scheduler

        self._initial_seed = initial_seed
        self._logdir = logdir
        self._stage = stage
        self._num_epochs = num_epochs
        self._valid_loader = valid_loader
        self._main_metric = main_metric
        self._minimize_metric = minimize_metric
        self._verbose = verbose
        self._check_run = check_run
        self._state_kwargs = state_kwargs or {}
        self._checkpoint_data = checkpoint_data or {}
        self._distributed_params = distributed_params or {}
        self._monitoring_params = monitoring_params or {}

    @property
    def initial_seed(self) -> int:
        """Experiment's initial seed value."""
        return self._initial_seed

    @property
    def logdir(self):
<<<<<<< HEAD
        """Path to the directory where the experiment logs"""
        logdir = self._logdir
        distributed_rank = utils.get_rank()
        if distributed_rank > -1:
            logdir = f"{logdir}.rank{distributed_rank:02d}"
        return logdir
=======
        """Path to the directory where the experiment logs."""
        return self._logdir
>>>>>>> 48ff9967

    @property
    def stages(self) -> Iterable[str]:
        """Experiment's stage names (array with one value)."""
        return [self._stage]

    @property
    def distributed_params(self) -> Dict:
        """Dict with the parameters for distributed and FP16 method."""
        return self._distributed_params

    @property
    def monitoring_params(self) -> Dict:
        """Dict with the parameters for monitoring services."""
        return self._monitoring_params

    def get_state_params(self, stage: str) -> Mapping[str, Any]:
        """Returns the state parameters for a given stage."""
        default_params = {
            "logdir": self.logdir,
            "num_epochs": self._num_epochs,
            "valid_loader": self._valid_loader,
            "main_metric": self._main_metric,
            "verbose": self._verbose,
            "minimize_metric": self._minimize_metric,
            "checkpoint_data": self._checkpoint_data,
        }
        state_params = {**default_params, **self._state_kwargs}
        return state_params

    def get_model(self, stage: str) -> Model:
        """Returns the model for a given stage."""
        return self._model

    def get_criterion(self, stage: str) -> Criterion:
        """Returns the criterion for a given stage."""
        return self._criterion

    def get_optimizer(self, stage: str, model: nn.Module) -> Optimizer:
        """Returns the optimizer for a given stage."""
        return self._optimizer

    def get_scheduler(self, stage: str, optimizer=None) -> Scheduler:
        """Returns the scheduler for a given stage."""
        return self._scheduler

    def get_datasets(
        self, stage: str, epoch: int = None, **kwargs,
    ) -> "OrderedDict[str, Dataset]":
        """Returns the datasets for a given stage"""
        return self._datasets

    def get_loaders(
        self, stage: str, epoch: int = None,
    ) -> "OrderedDict[str, DataLoader]":
<<<<<<< HEAD
        """Returns the loaders for a given stage"""
        if self._datasets is not None:
            self._loaders = utils.get_loaders_from_params(
                initial_seed=self.initial_seed, **self._datasets,
            )
=======
        """Returns the loaders for a given stage."""
>>>>>>> 48ff9967
        return self._loaders

    def get_callbacks(self, stage: str) -> "OrderedDict[str, Callback]":
        """Returns the callbacks for a given stage."""
        return self._callbacks


__all__ = ["BaseExperiment"]<|MERGE_RESOLUTION|>--- conflicted
+++ resolved
@@ -120,17 +120,12 @@
 
     @property
     def logdir(self):
-<<<<<<< HEAD
-        """Path to the directory where the experiment logs"""
+        """Path to the directory where the experiment logs."""
         logdir = self._logdir
         distributed_rank = utils.get_rank()
         if distributed_rank > -1:
             logdir = f"{logdir}.rank{distributed_rank:02d}"
         return logdir
-=======
-        """Path to the directory where the experiment logs."""
-        return self._logdir
->>>>>>> 48ff9967
 
     @property
     def stages(self) -> Iterable[str]:
@@ -180,21 +175,17 @@
     def get_datasets(
         self, stage: str, epoch: int = None, **kwargs,
     ) -> "OrderedDict[str, Dataset]":
-        """Returns the datasets for a given stage"""
+        """Returns the datasets for a given stage."""
         return self._datasets
 
     def get_loaders(
         self, stage: str, epoch: int = None,
     ) -> "OrderedDict[str, DataLoader]":
-<<<<<<< HEAD
-        """Returns the loaders for a given stage"""
+        """Returns the loaders for a given stage."""
         if self._datasets is not None:
             self._loaders = utils.get_loaders_from_params(
                 initial_seed=self.initial_seed, **self._datasets,
             )
-=======
-        """Returns the loaders for a given stage."""
->>>>>>> 48ff9967
         return self._loaders
 
     def get_callbacks(self, stage: str) -> "OrderedDict[str, Callback]":
