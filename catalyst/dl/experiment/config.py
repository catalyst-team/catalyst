from typing import Any, Dict, List, Mapping, Union  # isort:skip
from collections import OrderedDict
from copy import deepcopy

import torch
from torch import nn
from torch.utils.data import (  # noqa F401
    DataLoader, Dataset, DistributedSampler
)

<<<<<<< HEAD
from catalyst.dl import utils
from catalyst.dl.core import Callback, Experiment
from catalyst.dl.registry import (
    CALLBACKS, CRITERIONS, MODELS, OPTIMIZERS, SCHEDULERS
)
from catalyst.dl.utils.torch import _Criterion, _Model, _Optimizer, _Scheduler
=======
import safitty

from catalyst.dl.registry import \
    MODELS, CRITERIONS, OPTIMIZERS, SCHEDULERS, CALLBACKS
from catalyst.dl.core import Experiment, Callback
from catalyst.dl import utils
from catalyst.dl.callbacks import VerboseLogger, ConsoleLogger, \
    TensorboardLogger, RaiseExceptionCallback
from catalyst.dl.utils.torch import _Model, _Criterion, _Optimizer, \
    _Scheduler
>>>>>>> b27d8def


class ConfigExperiment(Experiment):
    STAGE_KEYWORDS = [
        "criterion_params",
        "optimizer_params",
        "scheduler_params",
        "data_params",
        "state_params",
        "callbacks_params",
    ]

    def __init__(self, config: Dict):
        self._config = deepcopy(config)
        self._initial_seed = self._config.get("args", {}).get("seed", 42)
        self._verbose = safitty.get(
            self._config, "args", "verbose", default=False
        )
        self.__prepare_logdir()

        self._config["stages"]["state_params"] = utils.merge_dicts(
            deepcopy(self._config["stages"].get("state_params", {})),
            deepcopy(self._config.get("args", {})), {"logdir": self._logdir}
        )
        self.stages_config = self._get_stages_config(self._config["stages"])

    def __prepare_logdir(self):
        EXCLUDE_TAG = "none"

        logdir = self._config.get("args", {}).get("logdir", None)
        baselogdir = self._config.get("args", {}).get("baselogdir", None)

        if logdir is not None and logdir.lower() != EXCLUDE_TAG:
            self._logdir = logdir
        elif baselogdir is not None and baselogdir.lower() != EXCLUDE_TAG:
            logdir_postfix = self._get_logdir(self._config)
            self._logdir = f"{baselogdir}/{logdir_postfix}"
        else:
            self._logdir = None

    def _get_stages_config(self, stages_config):
        stages_defaults = {}
        stages_config_out = OrderedDict()
        for key in self.STAGE_KEYWORDS:
            stages_defaults[key] = deepcopy(stages_config.get(key, {}))
        for stage in stages_config:
            if stage in self.STAGE_KEYWORDS \
                    or stages_config.get(stage) is None:
                continue
            stages_config_out[stage] = {}
            for key in self.STAGE_KEYWORDS:
                stages_config_out[stage][key] = utils.merge_dicts(
                    deepcopy(stages_defaults.get(key, {})),
                    deepcopy(stages_config[stage].get(key, {})),
                )

        return stages_config_out

    def _get_logdir(self, config: Dict) -> str:
        timestamp = utils.get_utcnow_time()
        config_hash = utils.get_short_hash(config)
        logdir = f"{timestamp}.{config_hash}"
        distributed_rank = self.distributed_params.get("rank", -1)
        if distributed_rank > -1:
            logdir = f"{logdir}.rank{distributed_rank:02d}"
        return logdir

    @property
    def initial_seed(self) -> int:
        return self._initial_seed

    @property
    def logdir(self):
        return self._logdir

    @property
    def stages(self) -> List[str]:
        stages_keys = list(self.stages_config.keys())
        return stages_keys

    @property
    def distributed_params(self) -> Dict:
        return self._config.get("distributed_params", {})

    @property
    def monitoring_params(self) -> Dict:
        return self._config.get("monitoring_params", {})

    def get_state_params(self, stage: str) -> Mapping[str, Any]:
        return self.stages_config[stage].get("state_params", {})

    def _preprocess_model_for_stage(self, stage: str, model: _Model):
        stage_index = self.stages.index(stage)
        if stage_index > 0:
            checkpoint_path = \
                f"{self.logdir}/checkpoints/best.pth"
            checkpoint = utils.load_checkpoint(checkpoint_path)
            utils.unpack_checkpoint(checkpoint, model=model)
        return model

    def _postprocess_model_for_stage(self, stage: str, model: _Model):
        return model

    @staticmethod
    def _get_model(**params):
        key_value_flag = params.pop("_key_value", False)

        if key_value_flag:
            model = {}
            for key, params_ in params.items():
                model[key] = ConfigExperiment._get_model(**params_)
        else:
            model = MODELS.get_from_params(**params)
        return model

    def get_model(self, stage: str):
        model_params = self._config["model_params"]
        model = self._get_model(**model_params)

        model = self._preprocess_model_for_stage(stage, model)
        model = self._postprocess_model_for_stage(stage, model)
        return model

    @staticmethod
    def _get_criterion(**params):
        key_value_flag = params.pop("_key_value", False)

        if key_value_flag:
            criterion = {}
            for key, params_ in params.items():
                criterion[key] = ConfigExperiment._get_criterion(**params_)
        else:
            criterion = CRITERIONS.get_from_params(**params)
            if criterion is not None and torch.cuda.is_available():
                criterion = criterion.cuda()
        return criterion

    def get_criterion(self, stage: str) -> _Criterion:
        criterion_params = \
            self.stages_config[stage].get("criterion_params", {})
        criterion = self._get_criterion(**criterion_params)
        return criterion

    def _get_optimizer(
        self,
        stage: str,
        model: Union[_Model, Dict[str, _Model]],
        **params
    ) -> _Optimizer:
        # @TODO 1: refactoring; this method is too long
        # @TODO 2: load state dicts for schedulers & criteria
        layerwise_params = \
            params.pop("layerwise_params", OrderedDict())
        no_bias_weight_decay = \
            params.pop("no_bias_weight_decay", True)

        # linear scaling rule from https://arxiv.org/pdf/1706.02677.pdf
        lr_scaling_params = params.pop("lr_linear_scaling", None)
        if lr_scaling_params:
            data_params = dict(self.stages_config[stage]["data_params"])
            batch_size = data_params.get("batch_size")
            per_gpu_scaling = data_params.get("per_gpu_scaling", False)
            distributed_rank = self.distributed_params.get("rank", -1)
            distributed = distributed_rank > -1
            if per_gpu_scaling and not distributed:
                num_gpus = max(1, torch.cuda.device_count())
                batch_size *= num_gpus

            base_lr = lr_scaling_params.get("lr")
            base_batch_size = lr_scaling_params.get("base_batch_size", 256)
            lr_scaling = batch_size / base_batch_size
            params["lr"] = base_lr * lr_scaling  # scale default lr
        else:
            lr_scaling = 1.0

        # getting model parameters
        model_key = params.pop("_model", None)
        if model_key is None:
            assert isinstance(model, nn.Module), \
                "model is keyvalue, but optimizer has no specified model"
            model_params = utils.process_model_params(
                model, layerwise_params, no_bias_weight_decay, lr_scaling
            )
        elif isinstance(model_key, str):
            model_params = utils.process_model_params(
                model[model_key], layerwise_params, no_bias_weight_decay,
                lr_scaling
            )
        elif isinstance(model_key, (list, tuple)):
            model_params = []
            for model_key_ in model_key:
                model_params_ = utils.process_model_params(
                    model[model_key_], layerwise_params, no_bias_weight_decay,
                    lr_scaling
                )
                model_params.extend(model_params_)
        else:
            raise ValueError("unknown type of model_params")

        load_from_previous_stage = \
            params.pop("load_from_previous_stage", False)
        optimizer_key = params.pop("optimizer_key", None)
        optimizer = OPTIMIZERS.get_from_params(**params, params=model_params)

        if load_from_previous_stage:
            checkpoint_path = f"{self.logdir}/checkpoints/best_full.pth"
            checkpoint = utils.load_checkpoint(checkpoint_path)

            dict2load = optimizer
            if optimizer_key is not None:
                dict2load = {optimizer_key: optimizer}
            utils.unpack_checkpoint(checkpoint, optimizer=dict2load)

            # move optimizer to device
            device = utils.get_device()
            for param in model_params:
                param = param["params"][0]
                state = optimizer.state[param]
                for key, value in state.items():
                    state[key] = utils.any2device(value, device)

            # update optimizer params
            for key, value in params.items():
                for pg in optimizer.param_groups:
                    pg[key] = value

        return optimizer

    def get_optimizer(
        self,
        stage: str,
        model: Union[_Model, Dict[str, _Model]]
    ) -> Union[_Optimizer, Dict[str, _Optimizer]]:
        optimizer_params = \
            self.stages_config[stage].get("optimizer_params", {})
        key_value_flag = optimizer_params.pop("_key_value", False)

        if key_value_flag:
            optimizer = {}
            for key, params_ in optimizer_params.items():
                # load specified optimizer from checkpoint
                optimizer_key = "optimizer_key"
                assert optimizer_key not in params_, "keyword reserved"
                params_[optimizer_key] = key

                optimizer[key] = self._get_optimizer(stage, model, **params_)
        else:
            optimizer = self._get_optimizer(stage, model, **optimizer_params)

        return optimizer

    @staticmethod
    def _get_scheduler(*, optimizer, **params):
        key_value_flag = params.pop("_key_value", False)

        if key_value_flag:
            scheduler = {}
            for key, params_ in params.items():
                scheduler[key] = ConfigExperiment._get_scheduler(
                    optimizer=optimizer, **params_
                )
        else:
            scheduler = SCHEDULERS.get_from_params(
                **params, optimizer=optimizer
            )
        return scheduler

    def get_scheduler(self, stage: str, optimizer) -> _Scheduler:
        scheduler_params = \
            self.stages_config[stage].get("scheduler_params", {})
        scheduler = self._get_scheduler(
            optimizer=optimizer, **scheduler_params
        )
        return scheduler

    def get_loaders(self, stage: str) -> "OrderedDict[str, DataLoader]":
        data_params = dict(self.stages_config[stage]["data_params"])

        batch_size = data_params.pop("batch_size", 1)
        num_workers = data_params.pop("num_workers")
        drop_last = data_params.pop("drop_last", False)
        per_gpu_scaling = data_params.pop("per_gpu_scaling", False)
        distributed_rank = self.distributed_params.get("rank", -1)
        distributed = distributed_rank > -1

        datasets = self.get_datasets(stage=stage, **data_params)

        overridden_loaders_params = data_params.pop("loaders_params", {})
        assert isinstance(overridden_loaders_params, dict), \
            f"{overridden_loaders_params} should be Dict"

        loaders = OrderedDict()
        for name, ds_ in datasets.items():
            assert isinstance(ds_, (Dataset, dict)), \
                f"{ds_} should be Dataset or Dict"

            overridden_loader_params = overridden_loaders_params.pop(name, {})
            assert isinstance(overridden_loader_params, dict), \
                f"{overridden_loader_params} should be Dict"

            batch_size = overridden_loader_params.pop("batch_size", batch_size)
            num_workers = overridden_loader_params.\
                pop("num_workers", num_workers)

            if per_gpu_scaling and not distributed:
                num_gpus = max(1, torch.cuda.device_count())
                batch_size *= num_gpus
                num_workers *= num_gpus

            loader_params = {
                "batch_size": batch_size,
                "num_workers": num_workers,
                "pin_memory": torch.cuda.is_available(),
                "drop_last": drop_last,
                **overridden_loader_params
            }

            if isinstance(ds_, Dataset):
                loader_params["dataset"] = ds_
            elif isinstance(ds_, dict):
                assert "dataset" in ds_, \
                    "You need to specify dataset for dataloader"
                loader_params = utils.merge_dicts(ds_, loader_params)
            else:
                raise NotImplementedError

            if distributed:
                sampler = loader_params.get("sampler")
                if sampler is not None:
                    assert isinstance(sampler, DistributedSampler)
                else:
                    loader_params["sampler"] = DistributedSampler(
                        dataset=loader_params["dataset"]
                    )

            loader_params["shuffle"] = (
                name.startswith("train")
                and loader_params.get("sampler") is None
            )

            if "batch_sampler" in loader_params:
                if distributed:
                    raise ValueError(
                        "batch_sampler option is mutually "
                        "exclusive with distributed"
                    )

                for k in ("batch_size", "shuffle", "sampler", "drop_last"):
                    loader_params.pop(k, None)

            if "worker_init_fn" not in loader_params:
                loader_params["worker_init_fn"] = \
                    lambda x: utils.set_global_seed(self.initial_seed + x)

            loaders[name] = DataLoader(**loader_params)

        return loaders

    @staticmethod
    def _get_callback(**params):
        wrapper_params = params.pop("_wrapper", None)
        callback = CALLBACKS.get_from_params(**params)
        if wrapper_params is not None:
            wrapper_params["base_callback"] = callback
            return ConfigExperiment._get_callback(**wrapper_params)
        return callback

    def get_callbacks(self, stage: str) -> "OrderedDict[Callback]":
        callbacks_params = (
            self.stages_config[stage].get("callbacks_params", {})
        )

        callbacks = OrderedDict()
        for key, callback_params in callbacks_params.items():
            callback = self._get_callback(**callback_params)
            callbacks[key] = callback

        # ! For compatibility with previous versions.
        default_callbacks = []
        if self._verbose:
            default_callbacks.append(("verbose", VerboseLogger))
        if not stage.startswith("infer"):
            default_callbacks.append(("console", ConsoleLogger))
            default_callbacks.append(("tensorboard", TensorboardLogger))

        default_callbacks.append(("exception", RaiseExceptionCallback))

        for callback_name, callback_fn in default_callbacks:
            is_already_present = any(
                isinstance(x, callback_fn) for x in callbacks.values()
            )
            if not is_already_present:
                callbacks[callback_name] = callback_fn()

        return callbacks


__all__ = ["ConfigExperiment"]<|MERGE_RESOLUTION|>--- conflicted
+++ resolved
@@ -1,6 +1,8 @@
 from typing import Any, Dict, List, Mapping, Union  # isort:skip
 from collections import OrderedDict
 from copy import deepcopy
+
+import safitty
 
 import torch
 from torch import nn
@@ -8,25 +10,15 @@
     DataLoader, Dataset, DistributedSampler
 )
 
-<<<<<<< HEAD
 from catalyst.dl import utils
+from catalyst.dl.callbacks import (
+    ConsoleLogger, RaiseExceptionCallback, TensorboardLogger, VerboseLogger
+)
 from catalyst.dl.core import Callback, Experiment
 from catalyst.dl.registry import (
     CALLBACKS, CRITERIONS, MODELS, OPTIMIZERS, SCHEDULERS
 )
 from catalyst.dl.utils.torch import _Criterion, _Model, _Optimizer, _Scheduler
-=======
-import safitty
-
-from catalyst.dl.registry import \
-    MODELS, CRITERIONS, OPTIMIZERS, SCHEDULERS, CALLBACKS
-from catalyst.dl.core import Experiment, Callback
-from catalyst.dl import utils
-from catalyst.dl.callbacks import VerboseLogger, ConsoleLogger, \
-    TensorboardLogger, RaiseExceptionCallback
-from catalyst.dl.utils.torch import _Model, _Criterion, _Optimizer, \
-    _Scheduler
->>>>>>> b27d8def
 
 
 class ConfigExperiment(Experiment):
