--- conflicted
+++ resolved
@@ -6,16 +6,8 @@
 from torch import nn
 from torch.utils.data import DataLoader  # noqa F401
 
-<<<<<<< HEAD
 from catalyst.core import utils
 from catalyst.data import Augmentor, AugmentorCompose
-=======
-from catalyst.data import (
-    Augmentor,
-    AugmentorCompose,
-    DistributedSamplerWrapper,
-)
->>>>>>> 48ff9967
 from catalyst.dl import (
     Callback,
     CheckpointCallback,
@@ -129,15 +121,11 @@
 
     @property
     def logdir(self):
-<<<<<<< HEAD
-        """Path to the directory where the experiment logs"""
+        """Path to the directory where the experiment logs."""
         logdir = self._logdir
         distributed_rank = utils.get_rank()
         if distributed_rank > -1:
             logdir = f"{logdir}.rank{distributed_rank:02d}"
-=======
-        """Path to the directory where the experiment logs."""
->>>>>>> 48ff9967
         return self._logdir
 
     @property
@@ -225,11 +213,7 @@
         return criterion
 
     def get_criterion(self, stage: str) -> Criterion:
-<<<<<<< HEAD
-        """Returns the criterion for a given stage"""
-=======
         """Returns the criterion for a given stage."""
->>>>>>> 48ff9967
         criterion_params = self.stages_config[stage].get(
             "criterion_params", {}
         )
@@ -367,11 +351,7 @@
         return scheduler
 
     def get_scheduler(self, stage: str, optimizer: Optimizer) -> Scheduler:
-<<<<<<< HEAD
-        """Returns the scheduler for a given stage"""
-=======
         """Returns the scheduler for a given stage."""
->>>>>>> 48ff9967
         scheduler_params = self.stages_config[stage].get(
             "scheduler_params", {}
         )
@@ -468,11 +448,7 @@
         return callback
 
     def get_callbacks(self, stage: str) -> "OrderedDict[Callback]":
-<<<<<<< HEAD
-        """Returns the callbacks for a given stage"""
-=======
         """Returns the callbacks for a given stage."""
->>>>>>> 48ff9967
         callbacks_params = self.stages_config[stage].get(
             "callbacks_params", {}
         )
