--- conflicted
+++ resolved
@@ -80,18 +80,8 @@
             self._config["stages"]
         )
 
-<<<<<<< HEAD
     def __prepare_logdir(self):  # noqa: WPS112
         exclude_tag = "none"
-=======
-    @property
-    def hparams(self) -> OrderedDict:
-        """Returns hyper params"""
-        return OrderedDict(self._config)
-
-    def __prepare_logdir(self):
-        EXCLUDE_TAG = "none"
->>>>>>> 531e3169
 
         logdir = self._config.get("args", {}).get("logdir", None)
         baselogdir = self._config.get("args", {}).get("baselogdir", None)
@@ -103,6 +93,11 @@
             self._logdir = f"{baselogdir}/{logdir_postfix}"
         else:
             self._logdir = None
+
+    @property
+    def hparams(self) -> OrderedDict:
+        """Returns hyper params"""
+        return OrderedDict(self._config)
 
     def _get_stages_config(self, stages_config: Dict):
         stages_defaults = {}
