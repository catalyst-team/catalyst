from collections import OrderedDict

from catalyst.dl.callbacks import (
    CheckpointCallback, CriterionCallback, OptimizerCallback,
    SchedulerCallback
)
from catalyst.dl.core import Callback
from .base import BaseExperiment
<<<<<<< HEAD
=======
from catalyst.dl.callbacks import \
    CriterionCallback, OptimizerCallback, SchedulerCallback, \
    CheckpointCallback, VerboseLogger, ConsoleLogger, \
    TensorboardLogger, RaiseExceptionCallback
>>>>>>> b27d8def


class SupervisedExperiment(BaseExperiment):
    def get_callbacks(self, stage: str) -> "OrderedDict[str, Callback]":
        callbacks = self._callbacks
        default_callbacks = []
        if self._verbose:
            default_callbacks.append(
                ("_verbose_logger", "verbose", VerboseLogger)
            )
        if not stage.startswith("infer"):
            default_callbacks.extend([
                (self._criterion, "_criterion", CriterionCallback),
                (self._optimizer, "_optimizer", OptimizerCallback),
                (self._scheduler, "_scheduler", SchedulerCallback),
                ("_default_saver", "_saver", CheckpointCallback),
                ("_console_logger", "console", ConsoleLogger),
                ("_tensorboard_logger", "tensorboard", TensorboardLogger)
            ])
        default_callbacks.append(
            ("_exception", "exception", RaiseExceptionCallback)
        )

        for component, callback_name, callback_fn in default_callbacks:
            is_already_present = any(
                isinstance(x, callback_fn) for x in callbacks.values()
            )
            if component is not None and not is_already_present:
                callbacks[callback_name] = callback_fn()
        return callbacks


__all__ = ["SupervisedExperiment"]<|MERGE_RESOLUTION|>--- conflicted
+++ resolved
@@ -1,18 +1,12 @@
 from collections import OrderedDict
 
 from catalyst.dl.callbacks import (
-    CheckpointCallback, CriterionCallback, OptimizerCallback,
-    SchedulerCallback
+    CheckpointCallback, ConsoleLogger, CriterionCallback, OptimizerCallback,
+    RaiseExceptionCallback, SchedulerCallback, TensorboardLogger,
+    VerboseLogger
 )
 from catalyst.dl.core import Callback
 from .base import BaseExperiment
-<<<<<<< HEAD
-=======
-from catalyst.dl.callbacks import \
-    CriterionCallback, OptimizerCallback, SchedulerCallback, \
-    CheckpointCallback, VerboseLogger, ConsoleLogger, \
-    TensorboardLogger, RaiseExceptionCallback
->>>>>>> b27d8def
 
 
 class SupervisedExperiment(BaseExperiment):
