from collections import OrderedDict

from torch.optim.lr_scheduler import ReduceLROnPlateau

from catalyst.dl import (
    Callback,
    CriterionCallback,
    OptimizerCallback,
    SchedulerCallback,
)
<<<<<<< HEAD
from catalyst.dl.utils import check_isinstance
=======
from catalyst.dl.experiment.experiment import Experiment
>>>>>>> 139af841
from catalyst.tools.typing import Criterion, Optimizer, Scheduler


class SupervisedExperiment(Experiment):
    """
    Supervised experiment.

    The main difference with Experiment that it will
    add several callbacks by default if you haven't.

    Here are list of callbacks by default:
        CriterionCallback:
            measures loss with specified ``criterion``.
        OptimizerCallback:
            abstraction over ``optimizer`` step.
        SchedulerCallback:
            only in case if you provided scheduler to your experiment does
            `lr_scheduler.step`
        CheckpointCallback:
            saves model and optimizer state each epoch callback to save/restore
            your model/criterion/optimizer/metrics.
        ConsoleLogger:
            standard Catalyst logger,
            translates ``runner.*_metrics`` to console and text file
        TensorboardLogger:
            will write ``runner.*_metrics`` to tensorboard
        RaiseExceptionCallback:
            will raise exception if needed
    """

    def get_callbacks(self, stage: str) -> "OrderedDict[str, Callback]":
        """
        Override of ``BaseExperiment.get_callbacks`` method.
        Will add several of callbacks by default in case they missed.

        Args:
            stage (str): name of stage. It should start with `infer` if you
                don't need default callbacks, as they required only for
                training stages.

        Returns:
            OrderedDict[str, Callback]: Ordered dictionary of callbacks
                for experiment
        """
        callbacks = super().get_callbacks(stage=stage) or OrderedDict()

        default_callbacks = []

        if not stage.startswith("infer"):
            if self._criterion is not None and isinstance(
                self._criterion, Criterion
            ):
                default_callbacks.append(("_criterion", CriterionCallback))
            if self._optimizer is not None and isinstance(
                self._optimizer, Optimizer
            ):
                default_callbacks.append(("_optimizer", OptimizerCallback))
            if self._scheduler is not None and isinstance(
                self._scheduler, (Scheduler, ReduceLROnPlateau)
            ):
                default_callbacks.append(("_scheduler", SchedulerCallback))

        for callback_name, callback_fn in default_callbacks:
            is_already_present = any(
                check_isinstance(x, callback_fn) for x in callbacks.values()
            )
            if not is_already_present:
                callbacks[callback_name] = callback_fn()

        return callbacks


__all__ = ["SupervisedExperiment"]<|MERGE_RESOLUTION|>--- conflicted
+++ resolved
@@ -8,11 +8,8 @@
     OptimizerCallback,
     SchedulerCallback,
 )
-<<<<<<< HEAD
+from catalyst.dl.experiment.experiment import Experiment
 from catalyst.dl.utils import check_isinstance
-=======
-from catalyst.dl.experiment.experiment import Experiment
->>>>>>> 139af841
 from catalyst.tools.typing import Criterion, Optimizer, Scheduler
 
 
