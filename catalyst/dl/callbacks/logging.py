--- conflicted
+++ resolved
@@ -1,10 +1,7 @@
-from typing import List, Dict, Optional
+from typing import List, Dict
 import os
 import sys
 import logging
-from urllib.request import Request, urlopen
-from urllib.parse import quote_plus
-
 from tqdm import tqdm
 from catalyst.dl.core import Callback, RunnerState, CallbackOrder
 from catalyst.dl.utils.formatters import TxtMetricsFormatter
@@ -28,13 +25,8 @@
         self.step = 0
         self.tqdm = tqdm(
             total=state.loader_len,
-<<<<<<< HEAD
-            desc=f"{state.stage_epoch}/{state.num_epochs}"
-                 f" * Epoch ({state.loader_name})",
-=======
             desc=f"{state.stage_epoch_log}/{state.num_epochs}"
             f" * Epoch ({state.loader_name})",
->>>>>>> c6ea0fc2
             leave=True,
             ncols=0,
             file=sys.stdout
@@ -75,7 +67,6 @@
     """
     Logger callback, translates ``state.metrics`` to console and text file
     """
-
     def __init__(self):
         super().__init__(CallbackOrder.Logger)
         self.logger = None
@@ -125,10 +116,10 @@
     """
 
     def __init__(
-            self,
-            metric_names: List[str] = None,
-            log_on_batch_end: bool = True,
-            log_on_epoch_end: bool = True
+        self,
+        metric_names: List[str] = None,
+        log_on_batch_end: bool = True,
+        log_on_epoch_end: bool = True
     ):
         """
         Args:
@@ -148,7 +139,7 @@
         self.loggers = dict()
 
     def _log_metrics(
-            self, metrics: Dict[str, float], step: int, mode: str, suffix=""
+        self, metrics: Dict[str, float], step: int, mode: str, suffix=""
     ):
         if self.metrics_to_log is None:
             metrics_to_log = sorted(list(metrics.keys()))
@@ -193,100 +184,6 @@
             logger.close()
 
 
-class TelegramLogger(Callback):
-    """
-    Logger callback, translates state.metrics to telegram channel
-    """
-
-    def __init__(
-            self,
-            token: str,
-            chat_id: str,
-            log_on_stage_start: bool = True,
-            log_on_loader_start: bool = True,
-            log_on_loader_end: bool = True,
-            log_on_stage_end: bool = True
-    ):
-        """
-
-        :param token: Telegram bot's token, see https://core.telegram.org/bots
-        :param chat_id: Chat unique identifier:
-            1. Add your bot to a group.
-            2. Send a dummy message like this: /test @your_bot_name_here
-            3. Open this page: https://api.telegram.org/bot<token>/getUpdates,
-               where <token> is yours bot token.
-               example: https://api.telegram.org/bot1234566789/getUpdates,
-               where token = 1234566789.
-            4. You should look for this pattern ..."chat":{"id":<chat_id>...,
-               where <chat_id> - id of your group.
-        :param log_on_stage_start: Send notification on stage start.
-        :param log_on_loader_start: Send notification on loader start.
-        :param log_on_loader_end: Send notification on loader end.
-        :param log_on_stage_end: Send notification on stage end.
-        """
-        super().__init__(CallbackOrder.Logger)
-        self._token = token
-        self._chat_id = chat_id
-        self._base_url = f"https://api.telegram.org/bot{self._token}" \
-                         f"/sendMessage"
-
-        self._log_on_stage_start = log_on_stage_start
-        self._log_on_loader_start = log_on_loader_start
-        self._log_on_loader_end = log_on_loader_end
-        self._log_on_stage_end = log_on_stage_end
-
-        self._metrics_to_log: Optional[List[str]] = None
-
-    def _send_text(self, text: str):
-        try:
-            url = f"{self._base_url}?" \
-                  f"chat_id={self._chat_id}&" \
-                  f"disable_web_page_preview=1&" \
-                  f"text={quote_plus(text, safe='')}"
-
-            request = Request(url)
-            urlopen(request)
-        except Exception as e:
-            print(f"telegram.send.error:{e}")
-
-    def on_stage_start(self, state: RunnerState):
-        if self._log_on_stage_start:
-            text = f"{state.stage} stage was started"
-
-            self._send_text(text)
-
-    def on_loader_start(self, state: RunnerState):
-        if self._log_on_loader_start:
-            text = f"{state.loader_name} {state.epoch} epoch was started"
-
-            self._send_text(text)
-
-    def on_loader_end(self, state: RunnerState):
-        if self._log_on_loader_end:
-            metrics = state.metrics.epoch_values[state.loader_name]
-
-            if self._metrics_to_log is None:
-                self._metrics_to_log = sorted(list(metrics.keys()))
-
-            rows: List[str] = [
-                f"{state.loader_name} {state.epoch} epoch was finished:",
-            ]
-
-            for name in self._metrics_to_log:
-                if name in metrics:
-                    rows.append(f"{name}={metrics[name]}")
-
-            text = "\n".join(rows)
-
-            self._send_text(text)
-
-    def on_stage_end(self, state: RunnerState):
-        if self._log_on_stage_end:
-            text = f"{state.stage} stage was finished"
-
-            self._send_text(text)
-
-
 class RaiseExceptionLogger(Callback):
     def __init__(self):
         super().__init__(CallbackOrder.Other + 1)
@@ -302,6 +199,5 @@
 
 __all__ = [
     "VerboseLogger", "ConsoleLogger",
-    "TensorboardLogger", "RaiseExceptionLogger",
-    "TelegramLogger"
+    "TensorboardLogger", "RaiseExceptionLogger"
 ]