# flake8: noqa

<<<<<<< HEAD
=======
from .metrics import AccuracyCallback, MapKCallback, \
    AUCCallback, DiceCallback, F1ScoreCallback, IouCallback, JaccardCallback, \
    PrecisionRecallF1ScoreCallback

>>>>>>> c6ea0fc2
from .checkpoint import CheckpointCallback, IterationCheckpointCallback
from .criterion import CriterionAggregatorCallback, CriterionCallback
from .inference import InferCallback, InferMaskCallback
from .logging import (
    ConsoleLogger, RaiseExceptionLogger, TensorboardLogger, VerboseLogger
)
from .metrics import (
    AccuracyCallback, AUCCallback, DiceCallback, F1ScoreCallback, IouCallback,
    JaccardCallback, MapKCallback
)
from .misc import ConfusionMatrixCallback, EarlyStoppingCallback
from .mixup import MixupCallback
from .optimizer import OptimizerCallback
from .phase import PhaseManagerCallback
from .scheduler import LRFinder, LRUpdater, SchedulerCallback
from .wrappers import PhaseBatchWrapperCallback, PhaseWrapperCallback<|MERGE_RESOLUTION|>--- conflicted
+++ resolved
@@ -1,12 +1,5 @@
 # flake8: noqa
 
-<<<<<<< HEAD
-=======
-from .metrics import AccuracyCallback, MapKCallback, \
-    AUCCallback, DiceCallback, F1ScoreCallback, IouCallback, JaccardCallback, \
-    PrecisionRecallF1ScoreCallback
-
->>>>>>> c6ea0fc2
 from .checkpoint import CheckpointCallback, IterationCheckpointCallback
 from .criterion import CriterionAggregatorCallback, CriterionCallback
 from .inference import InferCallback, InferMaskCallback
@@ -15,7 +8,7 @@
 )
 from .metrics import (
     AccuracyCallback, AUCCallback, DiceCallback, F1ScoreCallback, IouCallback,
-    JaccardCallback, MapKCallback
+    JaccardCallback, MapKCallback, PrecisionRecallF1ScoreCallback
 )
 from .misc import ConfusionMatrixCallback, EarlyStoppingCallback
 from .mixup import MixupCallback
