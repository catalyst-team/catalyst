--- conflicted
+++ resolved
@@ -5,12 +5,7 @@
 from .dice import DiceCallback
 from .f1_score import F1ScoreCallback
 from .iou import (
-<<<<<<< HEAD
-    IouCallback, JaccardCallback, 
-    ClasswiseIouCallback, ClasswiseJaccardCallback,
-=======
     ClasswiseIouCallback, ClasswiseJaccardCallback, IouCallback,
     JaccardCallback
->>>>>>> fa38a851
 )
 from .ppv_tpr_f1 import PrecisionRecallF1ScoreCallback