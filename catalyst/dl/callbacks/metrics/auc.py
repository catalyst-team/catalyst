from typing import List  # isort:skip

<<<<<<< HEAD
import numpy as np

import torch

from catalyst.dl.core import Callback, CallbackOrder, RunnerState
from catalyst.dl.meters import AUCMeter
=======
from catalyst.dl.meters import AUCMeter
from catalyst.dl.core import MeterMetricsCallback
>>>>>>> c6ea0fc2


class AUCCallback(MeterMetricsCallback):
    """
    Calculates the AUC  per class for each loader.
    Currently, supports binary and multi-label cases.
    """
    def __init__(
        self,
        input_key: str = "targets",
        output_key: str = "logits",
        prefix: str = "auc",
        class_names: List[str] = None,
        num_classes: int = 2,
        activation: str = "Sigmoid"
    ):
        """
        Args:
            input_key (str): input key to use for auc calculation
                specifies our ``y_true``.
            output_key (str): output key to use for auc calculation;
                specifies our ``y_pred``
            prefix (str): name to display for auc when printing
            class_names (List[str]): class names to display in the logs.
                If None, defaults to indices for each class, starting from 0.
            num_classes (int): Number of classes; must be > 1
            activation (str): An torch.nn activation applied to the outputs.
                Must be one of ['none', 'Sigmoid', 'Softmax2d']
        """
        num_classes = num_classes \
            if class_names is None \
            else len(class_names)

        meters = [AUCMeter() for _ in range(num_classes)]

        super().__init__(
            metric_names=[prefix],
            meter_list=meters,
            input_key=input_key,
            output_key=output_key,
            class_names=class_names,
            num_classes=num_classes,
            activation=activation
        )


__all__ = ["AUCCallback"]<|MERGE_RESOLUTION|>--- conflicted
+++ resolved
@@ -1,16 +1,7 @@
 from typing import List  # isort:skip
 
-<<<<<<< HEAD
-import numpy as np
-
-import torch
-
-from catalyst.dl.core import Callback, CallbackOrder, RunnerState
+from catalyst.dl.core import MeterMetricsCallback
 from catalyst.dl.meters import AUCMeter
-=======
-from catalyst.dl.meters import AUCMeter
-from catalyst.dl.core import MeterMetricsCallback
->>>>>>> c6ea0fc2
 
 
 class AUCCallback(MeterMetricsCallback):
