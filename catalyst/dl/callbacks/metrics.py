--- conflicted
+++ resolved
@@ -121,7 +121,7 @@
         mode: str = "hard",
         eps: float = 1e-7,
         threshold: float = 0.5,
-        activation: str = "sigmoid"
+        activation: str = "sigmoid",
     ):
         """
         Args:
@@ -159,7 +159,6 @@
 JaccardCallback = IouCallback
 
 
-<<<<<<< HEAD
 class F1ScoreCallback(MetricCallback):
     """
     F1 score metric callback.
@@ -201,10 +200,7 @@
         )
 
 
-class PrecisionCallback(MultiMetricCallback):
-=======
 class AccuracyCallback(MultiMetricCallback):
->>>>>>> ff126ba8
     """
     Accuracy metric callback.
     """
