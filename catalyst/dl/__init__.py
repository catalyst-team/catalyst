--- conflicted
+++ resolved
@@ -1,19 +1,11 @@
 # flake8: noqa
 
 from .callbacks import (
-<<<<<<< HEAD
-    AccuracyCallback, AUCCallback, CheckpointCallback, ConfusionMatrixCallback,
-    CriterionCallback, DiceCallback, EarlyStoppingCallback, F1ScoreCallback,
-    IouCallback, JaccardCallback, MapKCallback, OptimizerCallback,
-    SchedulerCallback, TelegramLogger, 
-    ClasswiseIouCallback, ClasswiseJaccardCallback
-=======
     AccuracyCallback, AUCCallback, CheckpointCallback, ClasswiseIouCallback,
     ClasswiseJaccardCallback, ConfusionMatrixCallback, CriterionCallback,
     DiceCallback, EarlyStoppingCallback, F1ScoreCallback, IouCallback,
     JaccardCallback, MapKCallback, OptimizerCallback, SchedulerCallback,
     TelegramLogger
->>>>>>> fa38a851
 )
 from .core import (
     Callback, CallbackOrder, Experiment, MetricCallback, MultiMetricCallback,
