import logging
from typing import Any, Dict, List, Mapping, Union  # isort:skip
from collections import OrderedDict
<<<<<<< HEAD
=======
import logging
from pathlib import Path

import torch
from torch.jit import ScriptModule
from torch.utils.data import DataLoader
>>>>>>> c99a99bc

from catalyst.dl import utils
from catalyst.dl.callbacks import CheckpointCallback, InferCallback
from catalyst.dl.core import Callback, Runner
from catalyst.dl.experiment import SupervisedExperiment
<<<<<<< HEAD
from catalyst.dl.utils import callbacks
from catalyst.dl.utils.torch import _Criterion, _Model, _Optimizer, _Scheduler
from torch import nn
from torch.utils.data import DataLoader
=======
from catalyst.utils.typing import (
    Criterion, Device, Model, Optimizer, Scheduler
)
>>>>>>> c99a99bc

logger = logging.getLogger(__name__)


class SupervisedRunner(Runner):
    """
    Runner for experiments with supervised model
    """
    _default_experiment = SupervisedExperiment

    def __init__(
        self,
        model: Model = None,
        device: Device = None,
        input_key: str = "features",
        output_key: str = "logits",
        input_target_key: str = "targets",
    ):
        """
        Args:
            model (Model): Torch model object
            device (Device): Torch device
            input_key (str): Key in batch dict mapping for model input
            output_key (str): Key in output dict model output
                will be stored under
            input_target_key (str): Key in batch dict mapping for target
        """
        super().__init__(model=model, device=device)
        self.input_key = input_key
        self.output_key = output_key
        self.target_key = input_target_key

        if isinstance(self.input_key, str):
            self._process_input = self._process_input_str
        elif isinstance(self.input_key, (list, tuple)):
            self._process_input = self._process_input_list
        else:
            self._process_input = self._process_input_none

        if isinstance(output_key, str):
            self._process_output = self._process_output_str
        elif isinstance(output_key, (list, tuple)):
            self._process_output = self._process_output_list
        else:
            self._process_output = self._process_output_none

    def _batch2device(self, batch: Mapping[str, Any], device: Device):
        if isinstance(batch, (tuple, list)):
            assert len(batch) == 2
            batch = {self.input_key: batch[0], self.target_key: batch[1]}
        batch = super()._batch2device(batch, device)
        return batch

    def _process_input_str(self, batch: Mapping[str, Any], **kwargs):
        output = self.model(batch[self.input_key], **kwargs)
        return output

    def _process_input_list(self, batch: Mapping[str, Any], **kwargs):
        input = dict((key, batch[key]) for key in self.input_key)
        output = self.model(**input, **kwargs)
        return output

    def _process_input_none(self, batch: Mapping[str, Any], **kwargs):
        output = self.model(**batch, **kwargs)
        return output

    def _process_output_str(self, output: Mapping[str, Any]):
        output = {self.output_key: output}
        return output

    def _process_output_list(self, output: Mapping[str, Any]):
        output = dict(
            (key, value) for key, value in zip(self.output_key, output)
        )
        return output

    def _process_output_none(self, output: Mapping[str, Any]):
        return output

    def forward(self, batch, **kwargs):
        """
        Should not be called directly outside of runner.
        If your model has specific interface, override this method to use it
        """
        output = self._process_input(batch, **kwargs)
        output = self._process_output(output)
        return output

    def train(
        self,
        model: Model,
        criterion: Criterion,
        optimizer: Optimizer,
        loaders: "OrderedDict[str, DataLoader]",
        logdir: str,
        callbacks: "Union[List[Callback], OrderedDict[str, Callback]]" = None,
        scheduler: Scheduler = None,
        resume: str = None,
        num_epochs: int = 1,
        valid_loader: str = "valid",
        main_metric: str = "loss",
        minimize_metric: bool = True,
        verbose: bool = False,
        state_kwargs: Dict = None,
        checkpoint_data: Dict = None,
        fp16: Union[Dict, bool] = None,
        monitoring_params: Dict = None,
        check: bool = False,
    ) -> None:
        """
        Starts the training process of the model.

        Args:
            model (Model): model to train
            criterion (Criterion): criterion function for training
            optimizer (Optimizer): optimizer for training
            loaders (dict): dictionary containing one or several
                ``torch.utils.data.DataLoader`` for training and validation
            logdir (str): path to output directory
            callbacks (List[catalyst.dl.Callback]): list of callbacks
            scheduler (Scheduler): scheduler for training
            resume (str): path to checkpoint for model
            num_epochs (int): number of training epochs
            valid_loader (str): loader name used to calculate
                the metrics and save the checkpoints. For example,
                you can pass `train` and then
                the metrics will be taken from `train` loader.
            main_metric (str): the key to the name of the metric
                by which the checkpoints will be selected.
            minimize_metric (bool): flag to indicate whether
                the ``main_metric`` should be minimized.
            verbose (bool): ff true, it displays the status of the training
                to the console.
            state_kwargs (dict): additional state params to ``RunnerState``
            checkpoint_data (dict): additional data to save in checkpoint,
                for example: ``class_names``, ``date_of_training``, etc
            fp16 (Union[Dict, bool]): If not None, then sets training to FP16.
                See https://nvidia.github.io/apex/amp.html#properties
                if fp16=True, params by default will be ``{"opt_level": "O1"}``
            monitoring_params (dict): If not None, then create monitoring
                through Weights&Biases. This params is used for ``wandb.init``
                see https://docs.wandb.com/wandb/init
            check (bool): if True, then only checks that pipeline is working
                (3 epochs only)
        """
        if len(loaders) == 1:
            valid_loader = list(loaders.keys())[0]
            logger.warning(
                "Attention, there is only one data loader - "
                + str(valid_loader)
            )
        if isinstance(fp16, bool) and fp16:
            fp16 = {"opt_level": "O1"}

        if model is not None:
            self.model = model

        if resume is not None:
            callbacks = process_callback(callbacks)
            checkpoint_callback_flag = any([
                isinstance(x, CheckpointCallback)
                for x in callbacks.values()
            ])
            if not checkpoint_callback_flag:
                callbacks["loader"] = CheckpointCallback(resume=resume)
            else:
                raise NotImplementedError("CheckpointCallback already exist")

        experiment = self._default_experiment(
            stage="train",
            model=model,
            loaders=loaders,
            callbacks=callbacks,
            logdir=logdir,
            criterion=criterion,
            optimizer=optimizer,
            scheduler=scheduler,
            num_epochs=num_epochs,
            valid_loader=valid_loader,
            main_metric=main_metric,
            minimize_metric=minimize_metric,
            verbose=verbose,
            state_kwargs=state_kwargs,
            checkpoint_data=checkpoint_data,
            distributed_params=fp16,
            monitoring_params=monitoring_params
        )
        self.run_experiment(experiment, check=check)

    def infer(
        self,
        model: Model,
        loaders: "OrderedDict[str, DataLoader]",
        callbacks: "Union[List[Callback], OrderedDict[str, Callback]]" = None,
        verbose: bool = False,
        state_kwargs: Dict = None,
        fp16: Union[Dict, bool] = None,
        check: bool = False,
    ) -> None:
        """
        Makes the inference on the model.

        Args:
            model (Model): model to infer
            loaders (dict): dictionary containing one or several
                ``torch.utils.data.DataLoader`` for inference
            callbacks (List[catalyst.dl.Callback]): list of inference callbacks
            verbose (bool): ff true, it displays the status of the inference
                to the console.
            state_kwargs (dict): additional state params to ``RunnerState``
            fp16 (Union[Dict, bool]): If not None, then sets inference to FP16.
                See https://nvidia.github.io/apex/amp.html#properties
                if fp16=True, params by default will be ``{"opt_level": "O1"}``
            check (bool): if True, then only checks that pipeline is working
                (3 epochs only)
        """
        if isinstance(fp16, bool) and fp16:
            fp16 = {"opt_level": "O1"}

        if model is not None:
            self.model = model

        experiment = self._default_experiment(
            stage="infer",
            model=model,
            loaders=loaders,
            callbacks=callbacks,
            verbose=verbose,
            state_kwargs=state_kwargs,
            distributed_params=fp16
        )
        self.run_experiment(experiment, check=check)

    def predict_loader(
        self,
        model: Model,
        loader: DataLoader,
        resume: str = None,
        verbose: bool = False,
        state_kwargs: Dict = None,
        fp16: Union[Dict, bool] = None,
        check: bool = False,
    ) -> Any:
        """
        Makes a prediction on the whole loader with the specified model.

        Args:
            model (Model): model to infer
            loader (DataLoader): dictionary containing only one
                ``torch.utils.data.DataLoader`` for inference
            resume (str): path to checkpoint for model
            verbose (bool): ff true, it displays the status of the inference
                to the console.
            state_kwargs (dict): additional state params to ``RunnerState``
            fp16 (Union[Dict, bool]): If not None, then sets inference to FP16.
                See https://nvidia.github.io/apex/amp.html#properties
                if fp16=True, params by default will be ``{"opt_level": "O1"}``
            check (bool): if True, then only checks that pipeline is working
                (3 epochs only)
        """
        loaders = OrderedDict([("infer", loader)])

        callbacks = OrderedDict([("inference", InferCallback())])
        if resume is not None:
            callbacks["loader"] = CheckpointCallback(resume=resume)

        self.infer(
            model=model,
            loaders=loaders,
            callbacks=callbacks,
            verbose=verbose,
            state_kwargs=state_kwargs,
            fp16=fp16,
            check=check
        )

        output = callbacks["inference"].predictions
        if isinstance(self.output_key, str):
            output = output[self.output_key]

        return output

    def trace(
        self,
        model: Model = None,
        batch=None,
        logdir: str = None,
        loader: DataLoader = None,
        method_name: str = "forward",
        mode: str = "eval",
        requires_grad: bool = False,
        fp16: Union[Dict, bool] = None,
        device: Device = "cpu",
        predict_params: dict = None,
    ) -> ScriptModule:
        """
        Traces model using Torch Jit

        Args:
            model (Model): model to trace
            batch: batch to forward through the model to trace
            logdir (str, optional): If specified,
                the result will be written to the directory
            loader (DataLoader, optional): if batch is not specified, the batch
                will be ``next(iter(loader))``
            method_name (str): model's method name that will be traced
            mode (str): ``train`` or ``eval``
            requires_grad (bool): flag to trace with gradients
            fp16 (Union[Dict, bool]): If not None, then sets
                tracing params to FP16
            deivice (Device): Torch deivice or a string
            predict_params (dict): additional parameters for model forward
        """
        if batch is None:
            if loader is None:
                raise ValueError(
                    "If batch is not provided the loader must be specified"
                )
            batch = next(iter(loader))

        if model is not None:
            self.model = model

        if isinstance(fp16, bool) and fp16:
            opt_level = "O1"
        elif isinstance(fp16, bool) and not fp16:
            opt_level = None
        elif isinstance(fp16, dict):
            opt_level = fp16["opt_level"]
        else:
            opt_level = fp16

        if opt_level is not None:
            device = "cuda"
        elif device is None:
            if self.device is None:
                self.device = utils.get_device()
            device = self.device

        result = utils.trace_model(
            model=self.model,
            runner=self,
            batch=batch,
            method_name=method_name,
            mode=mode,
            requires_grad=requires_grad,
            opt_level=opt_level,
            device=device,
            predict_params=predict_params
        )

        if logdir is not None:
            filename = utils.get_trace_name(
                method_name=method_name,
                mode=mode,
                requires_grad=requires_grad,
                opt_level=opt_level
            )

            logdir = Path(logdir)
            output: Path = logdir / "trace"
            output.mkdir(exist_ok=True, parents=True)

            out_model = str(output / filename)

            torch.jit.save(result, out_model)

        return result


__all__ = ["SupervisedRunner"]<|MERGE_RESOLUTION|>--- conflicted
+++ resolved
@@ -1,30 +1,18 @@
 import logging
 from typing import Any, Dict, List, Mapping, Union  # isort:skip
 from collections import OrderedDict
-<<<<<<< HEAD
-=======
 import logging
 from pathlib import Path
-
 import torch
 from torch.jit import ScriptModule
 from torch.utils.data import DataLoader
->>>>>>> c99a99bc
-
 from catalyst.dl import utils
 from catalyst.dl.callbacks import CheckpointCallback, InferCallback
 from catalyst.dl.core import Callback, Runner
 from catalyst.dl.experiment import SupervisedExperiment
-<<<<<<< HEAD
-from catalyst.dl.utils import callbacks
-from catalyst.dl.utils.torch import _Criterion, _Model, _Optimizer, _Scheduler
-from torch import nn
-from torch.utils.data import DataLoader
-=======
 from catalyst.utils.typing import (
     Criterion, Device, Model, Optimizer, Scheduler
-)
->>>>>>> c99a99bc
+
 
 logger = logging.getLogger(__name__)
 
