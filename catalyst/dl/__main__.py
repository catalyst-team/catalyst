from argparse import ArgumentParser, RawTextHelpFormatter
from collections import OrderedDict

from catalyst.__version__ import __version__
from catalyst.dl.scripts import init, run, trace

COMMANDS = OrderedDict([("init", init), ("run", run), ("trace", trace)])


def build_parser() -> ArgumentParser:
<<<<<<< HEAD
=======
    """@TODO: Docs. Contribution is welcome."""
>>>>>>> 48ff9967
    parser = ArgumentParser(
        "catalyst-dl", formatter_class=RawTextHelpFormatter
    )
    parser.add_argument(
        "-v", "--version", action="version", version=f"%(prog)s {__version__}"
    )
    all_commands = ", \n".join(map(lambda x: f"    {x}", COMMANDS.keys()))

    subparsers = parser.add_subparsers(
        metavar="{command}",
        dest="command",
        help=f"available commands: \n{all_commands}",
    )
    subparsers.required = True

    for key, value in COMMANDS.items():
        value.build_args(subparsers.add_parser(key))

    return parser


def main():
    """@TODO: Docs. Contribution is welcome."""
    parser = build_parser()

    args, uargs = parser.parse_known_args()

    COMMANDS[args.command].main(args, uargs)


if __name__ == "__main__":
    main()<|MERGE_RESOLUTION|>--- conflicted
+++ resolved
@@ -8,10 +8,7 @@
 
 
 def build_parser() -> ArgumentParser:
-<<<<<<< HEAD
-=======
     """@TODO: Docs. Contribution is welcome."""
->>>>>>> 48ff9967
     parser = ArgumentParser(
         "catalyst-dl", formatter_class=RawTextHelpFormatter
     )
