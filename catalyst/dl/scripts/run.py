#!/usr/bin/env python

import argparse
from argparse import ArgumentParser
import os
from pathlib import Path

from catalyst.dl import utils
from catalyst.utils import distributed_cmd_run, get_rank


def build_args(parser: ArgumentParser):
    """Constructs the command-line arguments for ``catalyst-dl run``"""
    parser.add_argument(
        "--config",
        "--configs",
        "-C",
        nargs="+",
        help="path to config/configs",
        metavar="CONFIG_PATH",
        dest="configs",
        required=True,
    )
    parser.add_argument("--expdir", type=str, default=None)
    parser.add_argument("--logdir", type=str, default=None)
    parser.add_argument("--baselogdir", type=str, default=None)
    parser.add_argument(
        "-j",
        "--num-workers",
        default=None,
        type=int,
        help="number of data loading workers",
    )
    parser.add_argument(
        "-b", "--batch-size", default=None, type=int, help="mini-batch size"
    )
    parser.add_argument(
        "-e", "--num-epochs", default=None, type=int, help="number of epochs"
    )
    parser.add_argument(
        "--resume",
        default=None,
        type=str,
        metavar="PATH",
        help="path to latest checkpoint",
    )
    parser.add_argument(
        "--autoresume",
        type=str,
        help=(
            "try automatically resume from logdir//{best,last}_full.pth "
            "if --resume is empty"
        ),
        required=False,
        choices=["best", "last"],
        default=None,
    )
    parser.add_argument("--seed", type=int, default=42)
    utils.boolean_flag(
        parser,
        "apex",
        default=os.getenv("USE_APEX", "1") == "1",
        help="Enable/disable using of Apex extension",
    )
    utils.boolean_flag(
        parser,
        "distributed",
        shorthand="ddp",
        default=os.getenv("USE_DDP", "0") == "1",
<<<<<<< HEAD
        help="Run in distributed mode"
=======
        help="Run inn distributed mode",
>>>>>>> 28dd7696
    )
    utils.boolean_flag(parser, "verbose", default=None)
    utils.boolean_flag(parser, "check", default=None)
    utils.boolean_flag(
        parser,
        "deterministic",
        default=None,
        help="Deterministic mode if running in CuDNN backend",
    )
    utils.boolean_flag(
        parser, "benchmark", default=None, help="Use CuDNN benchmark"
    )

    return parser


def parse_args():
    """Parses the command line arguments and returns arguments and config"""
    parser = argparse.ArgumentParser()
    build_args(parser)
    args, unknown_args = parser.parse_known_args()
    return args, unknown_args


def main_worker(args, unknown_args):
    args, config = utils.parse_args_uargs(args, unknown_args)
    utils.set_global_seed(args.seed)
    utils.prepare_cudnn(args.deterministic, args.benchmark)

    config.setdefault("distributed_params", {})["apex"] = args.apex

    Experiment, Runner = utils.import_experiment_and_runner(Path(args.expdir))

    runner_params = config.get("runner_params", {})
    experiment = Experiment(config)
    runner = Runner(**runner_params)

    if experiment.logdir is not None and get_rank() <= 0:
        utils.dump_environment(config, experiment.logdir, args.configs)
        utils.dump_code(args.expdir, experiment.logdir)

    runner.run_experiment(experiment)


def main(args, unknown_args):
    """Run the ``catalyst-dl run`` script"""
    distributed_cmd_run(args.distributed, main_worker, args, unknown_args)


if __name__ == "__main__":
    args, unknown_args = parse_args()
    main(args, unknown_args)<|MERGE_RESOLUTION|>--- conflicted
+++ resolved
@@ -67,11 +67,7 @@
         "distributed",
         shorthand="ddp",
         default=os.getenv("USE_DDP", "0") == "1",
-<<<<<<< HEAD
-        help="Run in distributed mode"
-=======
-        help="Run inn distributed mode",
->>>>>>> 28dd7696
+        help="Run in distributed mode",
     )
     utils.boolean_flag(parser, "verbose", default=None)
     utils.boolean_flag(parser, "check", default=None)
