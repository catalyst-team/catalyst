import argparse
from pathlib import Path

<<<<<<< HEAD
from git import Repo as repo

from catalyst.dl import utils
=======
from catalyst.dl.utils import clone_pipeline, run_wizard
>>>>>>> 874af719


def build_args(parser):
    parser.add_argument(
        "-p", "--pipeline",
        type=str, default=None,
        choices=["empty", "classification", "segmentation", "detection"],
        help="select a Catalyst pipeline"
    )
    parser.add_argument(
        "-i", "--interactive",
        action="store_true",
        help="use interactive wizard to setup Catalyst pipeline"
    )
    parser.add_argument(
        "-o", "--out-dir",
        type=Path, default="./",
        help="path where to init"
    )

    return parser


def main(args, _):
    if args.interactive:
        utils.run_wizard()
    else:
        utils.clone_pipeline(args.pipeline, args.out_dir)


def parse_args():
    parser = argparse.ArgumentParser()
    build_args(parser)
    args = parser.parse_args()
    return args


if __name__ == "__main__":
    args = parse_args()
    main(args, None)<|MERGE_RESOLUTION|>--- conflicted
+++ resolved
@@ -1,13 +1,7 @@
 import argparse
 from pathlib import Path
 
-<<<<<<< HEAD
-from git import Repo as repo
-
 from catalyst.dl import utils
-=======
-from catalyst.dl.utils import clone_pipeline, run_wizard
->>>>>>> 874af719
 
 
 def build_args(parser):
