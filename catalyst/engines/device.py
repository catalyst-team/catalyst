from typing import Any, Mapping, Union

import torch
import torch.nn as nn

from catalyst.core.engine import IEngine


class DeviceEngine(IEngine):
    """Single training device engine."""

    def __init__(self, device: str = "cpu"):
        """
        Args:
            device (str, optional): use device, default is `"cpu"`.
        """
        self.device = device

    def __repr__(self) -> str:  # noqa: D105
        return f"DeviceEngine(device='{self.device}')"

    def to_device(
        self, obj: Union[dict, list, tuple, torch.Tensor, nn.Module]
    ) -> Union[dict, torch.Tensor, nn.Module]:
        """Move tensors/modules to engine device.

        Args:
            obj (torch.Tensor or nn.Module or dict/list/tuple):
                object to move to device.

        Returns:
            torch.Tensor or nn.Module or dict/list/tuple where
            objects moved to a train device.
        """
        if isinstance(obj, dict):
            return {key: self.to_device(value) for key, value in obj.items()}
        if isinstance(obj, (list, tuple)):
            return type(obj)(self.to_device(elem) for elem in obj)
        elif hasattr(obj, "to"):
            return obj.to(self.device)
        else:
            return obj

    def handle_device(self, batch: Mapping[str, Any]) -> Mapping[str, Any]:
        """Move batch to a device.

        Args:
            batch (Mapping[str, Any]): data which should be moved
                to a device.

<<<<<<< HEAD
        Returns:
            Mapping[str, Any] where each torch.Tensor object will
            be on a training device.
        """
        return self.to_device(batch)
=======
    def handle_device(self, batch: Mapping[str, Any]):
        if isinstance(batch, torch.Tensor):
            return batch.to(self.device)
        elif isinstance(batch, (tuple, list)):
            return [self.handle_device(tensor) for tensor in batch]
        elif isinstance(batch, dict):
            return {key: self.handle_device(tensor) for key, tensor in batch.items()}
        return batch
>>>>>>> 6158098d

    def save_checkpoint(self, checkpoint_content: Mapping[str, Any], file: str):
        torch.save(checkpoint_content, file)

    def load_checkpoint(
        self,
        file: str,
        model: Union[nn.Module, nn.DataParallel],
        optimizer: nn.Module = None,
        criterion=None,
        scheduler=None,
    ):
        content = torch.load(file)

        if "model_state_dict" in content:
            if isinstance(model, nn.DataParallel):
                model.module.load_state_dict(content["model_state_dict"])
            elif isinstance(model, nn.Module):
                model.load_state_dict(content["model_state_dict"])

        if "optimizer_state_dict" in content and optimizer is not None:
            optimizer.load_state_dict(content["optimizer_state_dict"])

        if "criterion_state_dict" in content and criterion is not None:
            criterion.load_state_dict(content["criterion_state_dict"])

        if "scheduler_state_dict" in content and scheduler is not None:
            scheduler.load_state_dict(content["scheduler_state_dict"])<|MERGE_RESOLUTION|>--- conflicted
+++ resolved
@@ -19,6 +19,7 @@
     def __repr__(self) -> str:  # noqa: D105
         return f"DeviceEngine(device='{self.device}')"
 
+    # TODO: use to_device from `catalyst.utils.torch.to_device`
     def to_device(
         self, obj: Union[dict, list, tuple, torch.Tensor, nn.Module]
     ) -> Union[dict, torch.Tensor, nn.Module]:
@@ -41,6 +42,7 @@
         else:
             return obj
 
+    # TODO: think about using `self.to_device`
     def handle_device(self, batch: Mapping[str, Any]) -> Mapping[str, Any]:
         """Move batch to a device.
 
@@ -48,22 +50,11 @@
             batch (Mapping[str, Any]): data which should be moved
                 to a device.
 
-<<<<<<< HEAD
         Returns:
             Mapping[str, Any] where each torch.Tensor object will
             be on a training device.
         """
         return self.to_device(batch)
-=======
-    def handle_device(self, batch: Mapping[str, Any]):
-        if isinstance(batch, torch.Tensor):
-            return batch.to(self.device)
-        elif isinstance(batch, (tuple, list)):
-            return [self.handle_device(tensor) for tensor in batch]
-        elif isinstance(batch, dict):
-            return {key: self.handle_device(tensor) for key, tensor in batch.items()}
-        return batch
->>>>>>> 6158098d
 
     def save_checkpoint(self, checkpoint_content: Mapping[str, Any], file: str):
         torch.save(checkpoint_content, file)
