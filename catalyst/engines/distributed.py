--- conflicted
+++ resolved
@@ -145,15 +145,8 @@
     def optimizer_step(self, loss, model, optimizer) -> None:
         optimizer.step()
 
-<<<<<<< HEAD
     def pack_checkpoint(self, model=None, criterion=None, optimizer=None, scheduler=None, **kwargs,) -> Dict:
-        _model = model.module if isinstance(model, nn.parallel.DistributedDataParallel) else model
-=======
-    def pack_checkpoint(
-        self, model=None, criterion=None, optimizer=None, scheduler=None, **kwargs,
-    ) -> Dict:
         _model = model.module if isinstance(model, DDP) else model
->>>>>>> 110eb214
         return {
             "model": _model,
             "criterion": criterion,
