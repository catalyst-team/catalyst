# flake8: noqa

from typing import Dict
import logging
from tempfile import TemporaryDirectory

from pytest import mark
import torch
from torch.utils.data import DataLoader

from catalyst import dl
from catalyst.settings import IS_AMP_AVAILABLE, IS_CUDA_AVAILABLE, NUM_CUDA_DEVICES

from .misc import (
    DeviceCheckCallback,
    DummyDataset,
    DummyModel,
    LossMinimizationCallback,
    TensorTypeChecker,
)

if IS_AMP_AVAILABLE:
    from catalyst.engines.amp import AMPEngine

logger = logging.getLogger(__name__)


class CustomRunner(dl.IRunner):
    def __init__(self, logdir, device):
        super().__init__()
        self._logdir = logdir
        self._device = device

    def get_engine(self):
        return AMPEngine(self._device)

    def get_callbacks(self, stage: str) -> Dict[str, dl.Callback]:
        return {
            "criterion": dl.CriterionCallback(metric_key="loss", input_key="logits", target_key="targets"),
            "optimizer": dl.OptimizerCallback(metric_key="loss"),
            # "scheduler": dl.SchedulerCallback(loader_key="valid", metric_key="loss"),
            "checkpoint": dl.CheckpointCallback(
                self._logdir, loader_key="valid", metric_key="loss", minimize=True, save_n_best=3
            ),
            "check": DeviceCheckCallback(self._device, logger=logger),
            "check2": LossMinimizationCallback("loss", logger=logger),
            "logits_type_checker": TensorTypeChecker("logits"),
            # "loss_type_checker": TensorTypeChecker("loss", True),
        }

    @property
    def stages(self) -> "Iterable[str]":
        return ["train"]

    def get_stage_len(self, stage: str) -> int:
        return 3

    def get_loaders(self, stage: str) -> "OrderedDict[str, DataLoader]":
        dataset = DummyDataset(6)
        loader = DataLoader(dataset, batch_size=4)
        return {"train": loader, "valid": loader}

    def get_model(self, stage: str):
        return DummyModel(4, 2)

    def get_criterion(self, stage: str):
        return torch.nn.MSELoss()

    def get_optimizer(self, model, stage: str):
        return torch.optim.Adam(model.parameters())

    def get_scheduler(self, optimizer, stage: str):
        return None

    def get_trial(self):
        return None

    def get_loggers(self):
        return {"console": dl.ConsoleLogger(), "csv": dl.CSVLogger(logdir=self._logdir)}

    def handle_batch(self, batch):
        x, y = batch
        logits = self.model(x)

        self.batch = {"features": x, "targets": y, "logits": logits}


def run_train_with_experiment_amp_device(device):
    with TemporaryDirectory() as logdir:
        runner = CustomRunner(logdir, device)
        runner.run()


def run_train_with_config_experiment_amp_device(device):
    engine = "amp-{}".format(device)
    with TemporaryDirectory() as logdir:
        dataset = DummyDataset(6)
        runner = dl.SupervisedConfigRunner(
            config={
                "args": {"logdir": logdir},
                "model": {"_target_": "DummyModel", "in_features": 4, "out_features": 2},
                "engine": {"engine": engine},
                "args": {"logdir": logdir},
                "stages": {
                    "stage1": {
                        "num_epochs": 10,
                        "criterion": {"_target_": "MSELoss"},
                        "optimizer": {"_target_": "Adam", "lr": 1e-3},
                        "loaders": {"batch_size": 4, "num_workers": 0},
                        "callbacks": {
                            "criterion": {
                                "_target_": "CriterionCallback",
                                "metric_key": "loss",
                                "input_key": "logits",
                                "target_key": "targets",
                            },
                            "optimizer": {"_target_": "OptimizerCallback", "metric_key": "loss"},
                            "test_device": {"_target_": "DeviceCheckCallback", "assert_device": device},
                            "test_loss_minimization": {"_target_": "LossMinimizationCallback", "key": "loss"},
                            "test_logits_type": {"_target_": "TensorTypeChecker", "key": "logits"},
                        },
                    },
                },
            }
        )
        runner.get_datasets = lambda *args, **kwargs: {
            "train": dataset,
            "valid": dataset,
        }
        runner.run()


@mark.skipif(not IS_CUDA_AVAILABLE or not IS_AMP_AVAILABLE, reason="CUDA device is not available")
def test_experiment_engine_with_devices():
    to_check_devices = [f"cuda:{i}" for i in range(NUM_CUDA_DEVICES)]
    for device in to_check_devices:
        run_train_with_experiment_amp_device(device)


<<<<<<< HEAD
# @mark.skip("Config experiment is in development phase!")
@mark.skipif(not IS_CUDA_AVAILABLE, reason="CUDA device is not available")
=======
@mark.skip("Config experiment is in development phase!")
@mark.skipif(not IS_CUDA_AVAILABLE or not IS_AMP_AVAILABLE, reason="CUDA device is not available")
>>>>>>> 110eb214
def test_config_experiment_engine_with_cuda():
    to_check_devices = [f"cuda:{i}" for i in range(NUM_CUDA_DEVICES)]
    for device in to_check_devices:
        run_train_with_config_experiment_amp_device(device)<|MERGE_RESOLUTION|>--- conflicted
+++ resolved
@@ -137,13 +137,7 @@
         run_train_with_experiment_amp_device(device)
 
 
-<<<<<<< HEAD
-# @mark.skip("Config experiment is in development phase!")
-@mark.skipif(not IS_CUDA_AVAILABLE, reason="CUDA device is not available")
-=======
-@mark.skip("Config experiment is in development phase!")
 @mark.skipif(not IS_CUDA_AVAILABLE or not IS_AMP_AVAILABLE, reason="CUDA device is not available")
->>>>>>> 110eb214
 def test_config_experiment_engine_with_cuda():
     to_check_devices = [f"cuda:{i}" for i in range(NUM_CUDA_DEVICES)]
     for device in to_check_devices:
