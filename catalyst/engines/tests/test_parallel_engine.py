# flake8: noqa

import shutil

from pytest import mark
import torch
import torch.nn as nn
import torch.optim as optim
from torch.utils.data import DataLoader, Dataset

from catalyst.callbacks import CriterionCallback, OptimizerCallback
from catalyst.core.callback import Callback, CallbackOrder
from catalyst.dl import SupervisedRunner
from catalyst.engines import DataParallelEngine
from catalyst.experiments import ConfigExperiment, Experiment
from catalyst.registry import REGISTRY
from catalyst.settings import IS_CUDA_AVAILABLE

NUM_CUDA_DEVICES = torch.cuda.device_count()


class DummyDataset(Dataset):
    """
    Dummy dataset.
    """

    features_dim: int = 4
    out_dim: int = 1

    def __init__(self, num_records: int):
        self.num_records = num_records

    def __len__(self):
        """
        Returns:
            dataset's length.
        """
        return self.num_records

    def __getitem__(self, idx: int):
        """
        Args:
            idx: index of sample

        Returns:
            dummy features and targets vector
        """
        x = torch.ones(self.features_dim, dtype=torch.float)
        y = torch.ones(self.out_dim, dtype=torch.float)
        return x, y


@REGISTRY.add
class DummyModel(nn.Module):
    def __init__(self, in_features, out_features):
        super().__init__()
        self.in_features = in_features
        self.out_features = out_features
        self.layers = nn.Linear(in_features, out_features)

    def forward(self, batch):
        return self.layers(batch)


def _model_fn():
    return DummyModel(4, 1)


def _optimizer_fn(parameters):
    return optim.SGD(parameters, lr=1e-3)


@REGISTRY.add
class DeviceCheckCallback(Callback):
    def __init__(self, assert_device: str):
        super().__init__(order=CallbackOrder.internal)
        self.device = torch.device(assert_device)

    def on_stage_start(self, runner: "IRunner"):
        model_device = next(runner.model.parameters()).device
        assert model_device == self.device


@REGISTRY.add
class LossMinimizationCallback(Callback):
    def __init__(self, key="loss"):
        super().__init__(order=CallbackOrder.metric)
        self.key = key
        self.container = None

    def on_epoch_start(self, runner: "IRunner"):
        self.container = []

    def on_batch_end(self, runner: "IRunner"):
        self.container.append(runner.batch_metrics[self.key].item())

    def on_epoch_end(self, runner: "IRunner"):
        print(self.container)
        assert all(a >= b for a, b in zip(self.container[:-1], self.container[1:]))
        self.container = []


def run_train_with_experiment_parallel_device():
    dataset = DummyDataset(10)
    loader = DataLoader(dataset, batch_size=4)
    runner = SupervisedRunner()
    exp = Experiment(
        model=_model_fn,
        criterion=nn.MSELoss(),
        optimizer=_optimizer_fn,
        loaders={"train": loader, "valid": loader},
        main_metric="loss",
        callbacks=[
            CriterionCallback(),
            OptimizerCallback(),
            # DeviceCheckCallback(device),
            LossMinimizationCallback(),
        ],
        engine=DataParallelEngine(),
    )
    runner.run(exp)


def run_train_with_config_experiment_parallel_device():
    dataset = DummyDataset(10)
    runner = SupervisedRunner()
    logdir = f"./test_dp_engine"
    exp = ConfigExperiment(
        config={
<<<<<<< HEAD
            "model_params": {
                "_target_": "DummyModel",
                "in_features": 4,
                "out_features": 1,
            },
=======
            "model_params": {"model": "DummyModel", "in_features": 4, "out_features": 1,},
>>>>>>> 6158098d
            "engine": "dp",
            "args": {"logdir": logdir},
            "stages": {
                "data_params": {"batch_size": 4, "num_workers": 0},
                "criterion_params": {"_target_": "MSELoss"},
                "optimizer_params": {"_target_": "SGD", "lr": 1e-3},
                "stage1": {
                    "stage_params": {"num_epochs": 2},
                    "callbacks_params": {
                        "loss": {"_target_": "CriterionCallback"},
                        "optimizer": {"_target_": "OptimizerCallback"},
                        # "test_device": {
                        #     "_target_": "DeviceCheckCallback",
                        #     "assert_device": str(device),
                        # },
<<<<<<< HEAD
                        "test_loss_minimization": {
                            "_target_": "LossMinimizationCallback"
                        },
=======
                        "test_loss_minimization": {"callback": "LossMinimizationCallback"},
>>>>>>> 6158098d
                    },
                },
            },
        }
    )
    exp.get_datasets = lambda *args, **kwargs: {
        "train": dataset,
        "valid": dataset,
    }
    runner.run(exp)
    shutil.rmtree(logdir, ignore_errors=True)


@mark.skipif(not IS_CUDA_AVAILABLE, reason="CUDA device is not available")
def test_experiment_parallel_engine_with_cuda():
    run_train_with_experiment_parallel_device()


@mark.skipif(not IS_CUDA_AVAILABLE, reason="CUDA device is not available")
def test_config_experiment_engine_with_cuda():
    run_train_with_config_experiment_parallel_device()<|MERGE_RESOLUTION|>--- conflicted
+++ resolved
@@ -127,15 +127,7 @@
     logdir = f"./test_dp_engine"
     exp = ConfigExperiment(
         config={
-<<<<<<< HEAD
-            "model_params": {
-                "_target_": "DummyModel",
-                "in_features": 4,
-                "out_features": 1,
-            },
-=======
-            "model_params": {"model": "DummyModel", "in_features": 4, "out_features": 1,},
->>>>>>> 6158098d
+            "model_params": {"_target_": "DummyModel", "in_features": 4, "out_features": 1,},
             "engine": "dp",
             "args": {"logdir": logdir},
             "stages": {
@@ -151,13 +143,7 @@
                         #     "_target_": "DeviceCheckCallback",
                         #     "assert_device": str(device),
                         # },
-<<<<<<< HEAD
-                        "test_loss_minimization": {
-                            "_target_": "LossMinimizationCallback"
-                        },
-=======
                         "test_loss_minimization": {"callback": "LossMinimizationCallback"},
->>>>>>> 6158098d
                     },
                 },
             },
