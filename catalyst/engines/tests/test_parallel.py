# flake8: noqa

from typing import Any, Dict, List
import logging
from tempfile import TemporaryDirectory

from pytest import mark
import torch
from torch.utils.data import DataLoader

from catalyst.callbacks import CheckpointCallback, CriterionCallback, OptimizerCallback
from catalyst.core.callback import Callback, CallbackOrder
from catalyst.core.runner import IRunner
from catalyst.engines import DataParallelEngine
from catalyst.engines.device import DeviceEngine
from catalyst.loggers import ConsoleLogger, CSVLogger
from catalyst.registry import REGISTRY
from catalyst.settings import IS_CUDA_AVAILABLE, NUM_CUDA_DEVICES

<<<<<<< HEAD
from .misc import DummyDataset, DummyModel, LossMinimizationCallback
=======
from .utils import DummyModel, DummyDataset, LossMinimizationCallback
>>>>>>> d8200cf3

logger = logging.getLogger(__name__)


<<<<<<< HEAD
class CustomRunner(IRunner):
    _logdir = "./logdir"
=======
class CustomRunner(dl.IRunner):
    def __init__(self, logdir):
        super().__init__()
        self._logdir = logdir
>>>>>>> d8200cf3

    def get_engine(self):
        return DataParallelEngine()

<<<<<<< HEAD
    def get_loggers(self):
        return {
            "console": ConsoleLogger(),
            "csv": CSVLogger(logdir=self._logdir),
=======
    def get_callbacks(self, stage: str) -> Dict[str, dl.Callback]:
        return {
            "criterion": dl.CriterionCallback(metric_key="loss", input_key="logits", target_key="targets"),
            "optimizer": dl.OptimizerCallback(metric_key="loss"),
            # "scheduler": dl.SchedulerCallback(loader_key="valid", metric_key="loss"),
            "checkpoint": dl.CheckpointCallback(
                self._logdir, loader_key="valid", metric_key="loss", minimize=True, save_n_best=3
            ),
            # "check": DeviceCheckCallback(),
            "check2": LossMinimizationCallback("loss"),
>>>>>>> d8200cf3
        }

    @property
    def stages(self) -> "Iterable[str]":
        return ["train"]

    def get_stage_len(self, stage: str) -> int:
<<<<<<< HEAD
        return 10

    def get_loaders(self, stage: str, epoch: int = None) -> Dict[str, Any]:
=======
        return 3

    def get_loaders(self, stage: str) -> "OrderedDict[str, DataLoader]":
>>>>>>> d8200cf3
        dataset = DummyDataset(6)
        loader = DataLoader(dataset, batch_size=4)
        return {"train": loader, "valid": loader}

    def get_model(self, stage: str):
        return DummyModel(4, 2)

    def get_criterion(self, stage: str):
        return torch.nn.MSELoss()

    def get_optimizer(self, model, stage: str):
        return torch.optim.Adam(model.parameters())

    # TODO: fix this
    def _get_optimizer(self, *args, **kwargs):
        assert self.model is not None, "You need to setup model first"
        self.optimizer = self.get_optimizer(stage=self.stage_key, model=self.model)
        return self.optimizer

<<<<<<< HEAD
    def get_callbacks(self, stage: str):
        return {
            "criterion": CriterionCallback(
                metric_key="loss", input_key="logits", target_key="targets"
            ),
            "optimizer": OptimizerCallback(metric_key="loss"),
            # "scheduler": dl.SchedulerCallback(loader_key="valid", metric_key="loss"),
            "checkpoint": CheckpointCallback(
                self._logdir, loader_key="valid", metric_key="loss", minimize=True, save_n_best=3
            ),
            # "check": DeviceCheckCallback(),
            "check2": LossMinimizationCallback("loss"),
        }

    def handle_batch(self, batch):
        x, y = batch
        logits = self.model(x)

        self.batch = {
            "features": x,
            "targets": y,
            "logits": logits,
        }
=======
    def get_scheduler(self, optimizer, stage: str):
        return None

    # TODO: fix this
    def _get_scheduler(self, *args, **kwargs):
        assert self.optimizer is not None, "You need to setup optimizer first"
        self.scheduler = self.get_scheduler(stage=self.stage_key, optimizer=self.optimizer)
        return self.scheduler

    def get_trial(self):
        return None

    def get_loggers(self):
        return {"console": dl.ConsoleLogger(), "csv": dl.CSVLogger(logdir=self._logdir)}

    def handle_batch(self, batch):
        x, y = batch
        logits = self.model(x)

        self.batch = {"features": x, "targets": y, "logits": logits}
>>>>>>> d8200cf3


def run_train_with_experiment_parallel_device():
    # dataset = DummyDataset(10)
    # loader = DataLoader(dataset, batch_size=4)
    # runner = SupervisedRunner()
    # exp = Experiment(
    #     model=_model_fn,
    #     criterion=nn.MSELoss(),
    #     optimizer=_optimizer_fn,
    #     loaders={"train": loader, "valid": loader},
    #     main_metric="loss",
    #     callbacks=[
    #         CriterionCallback(),
    #         OptimizerCallback(),
    #         # DeviceCheckCallback(device),
    #         LossMinimizationCallback(),
    #     ],
    #     engine=DataParallelEngine(),
    # )
    with TemporaryDirectory() as logdir:
<<<<<<< HEAD
        runner = CustomRunner()
        runner._logdir = logdir
=======
        runner = CustomRunner(logdir)
>>>>>>> d8200cf3
        runner.run()


def run_train_with_config_experiment_parallel_device():
    pass
    # dataset = DummyDataset(10)
    # runner = SupervisedRunner()
    # logdir = f"./test_dp_engine"
    # exp = ConfigExperiment(
    #     config={
    #         "model_params": {"_target_": "DummyModel", "in_features": 4, "out_features": 1,},
    #         "engine": "dp",
    #         "args": {"logdir": logdir},
    #         "stages": {
    #             "data_params": {"batch_size": 4, "num_workers": 0},
    #             "criterion_params": {"_target_": "MSELoss"},
    #             "optimizer_params": {"_target_": "SGD", "lr": 1e-3},
    #             "stage1": {
    #                 "stage_params": {"num_epochs": 2},
    #                 "callbacks_params": {
    #                     "loss": {"_target_": "CriterionCallback"},
    #                     "optimizer": {"_target_": "OptimizerCallback"},
    #                     # "test_device": {
    #                     #     "_target_": "DeviceCheckCallback",
    #                     #     "assert_device": str(device),
    #                     # },
    #                     "test_loss_minimization": {"callback": "LossMinimizationCallback"},
    #                 },
    #             },
    #         },
    #     }
    # )
    # exp.get_datasets = lambda *args, **kwargs: {
    #     "train": dataset,
    #     "valid": dataset,
    # }
    # runner.run(exp)
    # shutil.rmtree(logdir, ignore_errors=True)


@mark.skipif(not IS_CUDA_AVAILABLE, reason="CUDA device is not available")
def test_experiment_parallel_engine_with_cuda():
    run_train_with_experiment_parallel_device()


@mark.skip("Config experiment is in development phase!")
@mark.skipif(not IS_CUDA_AVAILABLE, reason="CUDA device is not available")
def test_config_experiment_engine_with_cuda():
    run_train_with_config_experiment_parallel_device()<|MERGE_RESOLUTION|>--- conflicted
+++ resolved
@@ -14,48 +14,31 @@
 from catalyst.engines import DataParallelEngine
 from catalyst.engines.device import DeviceEngine
 from catalyst.loggers import ConsoleLogger, CSVLogger
-from catalyst.registry import REGISTRY
 from catalyst.settings import IS_CUDA_AVAILABLE, NUM_CUDA_DEVICES
 
-<<<<<<< HEAD
 from .misc import DummyDataset, DummyModel, LossMinimizationCallback
-=======
-from .utils import DummyModel, DummyDataset, LossMinimizationCallback
->>>>>>> d8200cf3
 
 logger = logging.getLogger(__name__)
 
 
-<<<<<<< HEAD
 class CustomRunner(IRunner):
-    _logdir = "./logdir"
-=======
-class CustomRunner(dl.IRunner):
     def __init__(self, logdir):
         super().__init__()
         self._logdir = logdir
->>>>>>> d8200cf3
 
     def get_engine(self):
         return DataParallelEngine()
 
-<<<<<<< HEAD
-    def get_loggers(self):
+    def get_callbacks(self, stage: str) -> Dict[str, Callback]:
         return {
-            "console": ConsoleLogger(),
-            "csv": CSVLogger(logdir=self._logdir),
-=======
-    def get_callbacks(self, stage: str) -> Dict[str, dl.Callback]:
-        return {
-            "criterion": dl.CriterionCallback(metric_key="loss", input_key="logits", target_key="targets"),
-            "optimizer": dl.OptimizerCallback(metric_key="loss"),
+            "criterion": CriterionCallback(metric_key="loss", input_key="logits", target_key="targets"),
+            "optimizer": OptimizerCallback(metric_key="loss"),
             # "scheduler": dl.SchedulerCallback(loader_key="valid", metric_key="loss"),
-            "checkpoint": dl.CheckpointCallback(
+            "checkpoint": CheckpointCallback(
                 self._logdir, loader_key="valid", metric_key="loss", minimize=True, save_n_best=3
             ),
             # "check": DeviceCheckCallback(),
-            "check2": LossMinimizationCallback("loss"),
->>>>>>> d8200cf3
+            "check2": LossMinimizationCallback("loss", logger=logger),
         }
 
     @property
@@ -63,15 +46,9 @@
         return ["train"]
 
     def get_stage_len(self, stage: str) -> int:
-<<<<<<< HEAD
         return 10
 
-    def get_loaders(self, stage: str, epoch: int = None) -> Dict[str, Any]:
-=======
-        return 3
-
     def get_loaders(self, stage: str) -> "OrderedDict[str, DataLoader]":
->>>>>>> d8200cf3
         dataset = DummyDataset(6)
         loader = DataLoader(dataset, batch_size=4)
         return {"train": loader, "valid": loader}
@@ -85,27 +62,6 @@
     def get_optimizer(self, model, stage: str):
         return torch.optim.Adam(model.parameters())
 
-    # TODO: fix this
-    def _get_optimizer(self, *args, **kwargs):
-        assert self.model is not None, "You need to setup model first"
-        self.optimizer = self.get_optimizer(stage=self.stage_key, model=self.model)
-        return self.optimizer
-
-<<<<<<< HEAD
-    def get_callbacks(self, stage: str):
-        return {
-            "criterion": CriterionCallback(
-                metric_key="loss", input_key="logits", target_key="targets"
-            ),
-            "optimizer": OptimizerCallback(metric_key="loss"),
-            # "scheduler": dl.SchedulerCallback(loader_key="valid", metric_key="loss"),
-            "checkpoint": CheckpointCallback(
-                self._logdir, loader_key="valid", metric_key="loss", minimize=True, save_n_best=3
-            ),
-            # "check": DeviceCheckCallback(),
-            "check2": LossMinimizationCallback("loss"),
-        }
-
     def handle_batch(self, batch):
         x, y = batch
         logits = self.model(x)
@@ -115,55 +71,26 @@
             "targets": y,
             "logits": logits,
         }
-=======
+
     def get_scheduler(self, optimizer, stage: str):
         return None
-
-    # TODO: fix this
-    def _get_scheduler(self, *args, **kwargs):
-        assert self.optimizer is not None, "You need to setup optimizer first"
-        self.scheduler = self.get_scheduler(stage=self.stage_key, optimizer=self.optimizer)
-        return self.scheduler
 
     def get_trial(self):
         return None
 
     def get_loggers(self):
-        return {"console": dl.ConsoleLogger(), "csv": dl.CSVLogger(logdir=self._logdir)}
+        return {"console": ConsoleLogger(), "csv": CSVLogger(logdir=self._logdir)}
 
     def handle_batch(self, batch):
         x, y = batch
         logits = self.model(x)
 
         self.batch = {"features": x, "targets": y, "logits": logits}
->>>>>>> d8200cf3
 
 
 def run_train_with_experiment_parallel_device():
-    # dataset = DummyDataset(10)
-    # loader = DataLoader(dataset, batch_size=4)
-    # runner = SupervisedRunner()
-    # exp = Experiment(
-    #     model=_model_fn,
-    #     criterion=nn.MSELoss(),
-    #     optimizer=_optimizer_fn,
-    #     loaders={"train": loader, "valid": loader},
-    #     main_metric="loss",
-    #     callbacks=[
-    #         CriterionCallback(),
-    #         OptimizerCallback(),
-    #         # DeviceCheckCallback(device),
-    #         LossMinimizationCallback(),
-    #     ],
-    #     engine=DataParallelEngine(),
-    # )
     with TemporaryDirectory() as logdir:
-<<<<<<< HEAD
-        runner = CustomRunner()
-        runner._logdir = logdir
-=======
         runner = CustomRunner(logdir)
->>>>>>> d8200cf3
         runner.run()
 
 
