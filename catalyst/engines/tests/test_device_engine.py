--- conflicted
+++ resolved
@@ -125,15 +125,7 @@
     logdir = f"./test_{device}_engine"
     exp = ConfigExperiment(
         config={
-<<<<<<< HEAD
-            "model_params": {
-                "_target_": "DummyModel",
-                "in_features": 4,
-                "out_features": 1,
-            },
-=======
-            "model_params": {"model": "DummyModel", "in_features": 4, "out_features": 1,},
->>>>>>> 6158098d
+            "model_params": {"_target_": "DummyModel", "in_features": 4, "out_features": 1,},
             "engine": str(device),
             "args": {"logdir": logdir},
             "stages": {
@@ -149,13 +141,7 @@
                             "_target_": "DeviceCheckCallback",
                             "assert_device": str(device),
                         },
-<<<<<<< HEAD
-                        "test_loss_minimization": {
-                            "_target_": "LossMinimizationCallback",
-                        },
-=======
-                        "test_loss_minimization": {"callback": "LossMinimizationCallback",},
->>>>>>> 6158098d
+                        "test_loss_minimization": {"_target_": "LossMinimizationCallback",},
                     },
                 },
             },
