# flake8: noqa

from typing import Dict
import logging
from tempfile import TemporaryDirectory

from pytest import mark
import torch
from torch.utils.data import DataLoader

from catalyst.callbacks import CheckpointCallback, CriterionCallback, OptimizerCallback
from catalyst.core.callback import Callback, CallbackOrder
from catalyst.core.runner import IRunner
<<<<<<< HEAD
from catalyst.runners.config import SupervisedConfigRunner
from catalyst.engines.apex import APEXEngine
=======
>>>>>>> 110eb214
from catalyst.loggers import ConsoleLogger, CSVLogger
from catalyst.settings import IS_APEX_AVAILABLE, IS_CUDA_AVAILABLE, NUM_CUDA_DEVICES

from .misc import (
    DeviceCheckCallback,
    DummyDataset,
    DummyModel,
    LossMinimizationCallback,
    OPTTensorTypeChecker,
)

if IS_APEX_AVAILABLE:
    from catalyst.engines.apex import APEXEngine

logger = logging.getLogger(__name__)


OPT_LEVELS = ("O0", "O1", "O2", "O3")


class CustomRunner(IRunner):
    def __init__(self, logdir, device, opt_level):
        super().__init__()
        self._logdir = logdir
        self._device = device
        self._opt_level = opt_level

    def get_engine(self):
        return APEXEngine(self._device, self._opt_level)

    def get_callbacks(self, stage: str) -> Dict[str, Callback]:
        return {
            "criterion": CriterionCallback(metric_key="loss", input_key="logits", target_key="targets"),
            "optimizer": OptimizerCallback(metric_key="loss"),
            # "scheduler": dl.SchedulerCallback(loader_key="valid", metric_key="loss"),
            # TODO: fix issue with pickling wrapped model's forward function
            # "checkpoint": dl.CheckpointCallback(
            #     self._logdir, loader_key="valid", metric_key="loss", minimize=True, save_n_best=3
            # ),
            "check": DeviceCheckCallback(self._device, logger=logger),
            "check2": LossMinimizationCallback("loss", logger=logger),
            "logits_type_checker": OPTTensorTypeChecker("logits", self._opt_level),
            # "loss_type_checker": TensorTypeChecker("loss", True),
        }

    @property
    def stages(self) -> "Iterable[str]":
        return ["train"]

    def get_stage_len(self, stage: str) -> int:
        return 3

    def get_loaders(self, stage: str) -> "OrderedDict[str, DataLoader]":
        dataset = DummyDataset(6)
        loader = DataLoader(dataset, batch_size=4)
        return {"train": loader, "valid": loader}

    def get_model(self, stage: str):
        return DummyModel(4, 2)

    def get_criterion(self, stage: str):
        return torch.nn.MSELoss()

    def get_optimizer(self, model, stage: str):
        return torch.optim.Adam(model.parameters())

    def get_scheduler(self, optimizer, stage: str):
        return None

    def get_trial(self):
        return None

    def get_loggers(self):
        return {"console": ConsoleLogger(), "csv": CSVLogger(logdir=self._logdir)}

    def handle_batch(self, batch):
        x, y = batch
        logits = self.model(x)

        self.batch = {"features": x, "targets": y, "logits": logits}


def run_train_with_experiment_apex_device(device, opt_level):
    with TemporaryDirectory() as logdir:
        runner = CustomRunner(logdir, device, opt_level)
        runner.run()


def run_train_with_config_experiment_apex_device(device, opt_level):
    engine = "apex-{opt}-{device}".format(opt=opt_level.lower(), device=device)
    with TemporaryDirectory() as logdir:
        dataset = DummyDataset(6)
        runner = SupervisedConfigRunner(
            config={
                "args": {"logdir": logdir},
                "model": {"_target_": "DummyModel", "in_features": 4, "out_features": 2},
                "engine": {"engine": engine},
                "args": {"logdir": logdir},
                "stages": {
                    "stage1": {
                        "num_epochs": 10,
                        "criterion": {"_target_": "MSELoss"},
                        "optimizer": {"_target_": "Adam", "lr": 1e-3},
                        "loaders": {"batch_size": 4, "num_workers": 0},
                        "callbacks": {
                            "criterion": {
                                "_target_": "CriterionCallback",
                                "metric_key": "loss",
                                "input_key": "logits",
                                "target_key": "targets",
                            },
                            "optimizer": {"_target_": "OptimizerCallback", "metric_key": "loss"},
                            "test_device": {"_target_": "DeviceCheckCallback", "assert_device": device},
                            "test_loss_minimization": {"_target_": "LossMinimizationCallback", "key": "loss"},
                            "test_opt_logits_type": {
                                "_target_": "OPTTensorTypeChecker",
                                "key": "logits",
                                "opt_level": opt_level,
                            },
                        },
                    },
                },
            }
        )
        runner.get_datasets = lambda *args, **kwargs: {
            "train": dataset,
            "valid": dataset,
        }
        runner.run()


@mark.skipif(
    not IS_CUDA_AVAILABLE or not IS_APEX_AVAILABLE, reason="CUDA devices is not available"
)
def test_apex_with_devices():
    to_check_devices = [f"cuda:{i}" for i in range(NUM_CUDA_DEVICES)]
    for device in to_check_devices:
        for level in OPT_LEVELS:
            run_train_with_experiment_apex_device(device, level)


<<<<<<< HEAD
# @mark.skip("Config experiment is in development phase!")
@mark.skipif(not IS_CUDA_AVAILABLE, reason="CUDA devices is not available")
=======
@mark.skip("Config experiment is in development phase!")
@mark.skipif(
    not IS_CUDA_AVAILABLE or not IS_APEX_AVAILABLE, reason="CUDA devices is not available"
)
>>>>>>> 110eb214
def test_config_apex_with_devices():
    to_check_devices = [f"cuda:{i}" for i in range(NUM_CUDA_DEVICES)]
    for device in to_check_devices:
        for level in OPT_LEVELS:
            run_train_with_config_experiment_apex_device(device, level)<|MERGE_RESOLUTION|>--- conflicted
+++ resolved
@@ -11,11 +11,8 @@
 from catalyst.callbacks import CheckpointCallback, CriterionCallback, OptimizerCallback
 from catalyst.core.callback import Callback, CallbackOrder
 from catalyst.core.runner import IRunner
-<<<<<<< HEAD
 from catalyst.runners.config import SupervisedConfigRunner
 from catalyst.engines.apex import APEXEngine
-=======
->>>>>>> 110eb214
 from catalyst.loggers import ConsoleLogger, CSVLogger
 from catalyst.settings import IS_APEX_AVAILABLE, IS_CUDA_AVAILABLE, NUM_CUDA_DEVICES
 
@@ -147,9 +144,7 @@
         runner.run()
 
 
-@mark.skipif(
-    not IS_CUDA_AVAILABLE or not IS_APEX_AVAILABLE, reason="CUDA devices is not available"
-)
+@mark.skipif(not IS_CUDA_AVAILABLE or not IS_APEX_AVAILABLE, reason="CUDA devices is not available")
 def test_apex_with_devices():
     to_check_devices = [f"cuda:{i}" for i in range(NUM_CUDA_DEVICES)]
     for device in to_check_devices:
@@ -157,15 +152,7 @@
             run_train_with_experiment_apex_device(device, level)
 
 
-<<<<<<< HEAD
-# @mark.skip("Config experiment is in development phase!")
-@mark.skipif(not IS_CUDA_AVAILABLE, reason="CUDA devices is not available")
-=======
-@mark.skip("Config experiment is in development phase!")
-@mark.skipif(
-    not IS_CUDA_AVAILABLE or not IS_APEX_AVAILABLE, reason="CUDA devices is not available"
-)
->>>>>>> 110eb214
+@mark.skipif(not IS_CUDA_AVAILABLE or not IS_APEX_AVAILABLE, reason="CUDA devices is not available")
 def test_config_apex_with_devices():
     to_check_devices = [f"cuda:{i}" for i in range(NUM_CUDA_DEVICES)]
     for device in to_check_devices:
