from typing import Any, Dict, Mapping, Union

import apex.amp as amp
from apex.parallel import DistributedDataParallel as APEX_DDP
import torch

from catalyst.engines.device import DeviceEngine
from catalyst.engines.distributed import DistributedDataParallelEngine


class APEXEngine(DeviceEngine):
    # TODO: make clickable link about opt_level's
    def __init__(self, device: str = "cuda", opt_level: str = "O1"):
        """
        Args:
            device (str): use device, default is `"cpu"`.
            opt_level (str): optimization level, should be one of
                "O0", "O1", "O2", "O3" or "O4".

                    - "O0" - no-op training
                    - "O1" - mixed precision (FP16) training
                    - "O2" - "almost" mixed precision training
                    - "O3" - another implementation of mixed precision training

                Details about levels can be found here:
                    https://nvidia.github.io/apex/amp.html#opt-levels

                Default is "O1".
        """
        super().__init__(device)
        self.opt_level = opt_level

    def __repr__(self) -> str:  # noqa: D105
        return f"{self.__class__.__name__}(device='{self.device}',opt_level='{self.opt_level}')"

    def init_components(
        self, model_fn=None, criterion_fn=None, optimizer_fn=None, scheduler_fn=None,
    ):
        # TODO: how could we do better?)
        # model
        model = model_fn()
        model = self.sync_device(model)

        # criterion
        criterion = criterion_fn()
        criterion = self.sync_device(criterion)

        # optimizer
        optimizer = optimizer_fn()
        optimizer = self.sync_device(optimizer)

        # from official docs:
        #   https://nvidia.github.io/apex/amp.html#opt-levels-and-properties
        model, optimizer = amp.initialize(model, optimizer, opt_level=self.opt_level)

        # scheduler
        scheduler = scheduler_fn()
        scheduler = self.sync_device(scheduler)
        return model, criterion, optimizer, scheduler

    def backward_loss(self, loss, model, optimizer) -> None:
        with amp.scale_loss(loss, optimizer) as scaled_loss:
            scaled_loss.backward()

    def pack_checkpoint(
<<<<<<< HEAD
        self, model=None, criterion=None, optimizer=None, scheduler=None, **kwargs,
=======
        self, model=None, criterion=None, optimizer=None, scheduler=None, **kwargs
>>>>>>> 7e88256a
    ) -> Dict:
        return {
            "model": model,
            "criterion": criterion,
            "optimizer": optimizer,
            "scheduler": scheduler,
            # NOTE: propper way to save state, docs:
            #   https://nvidia.github.io/apex/amp.html#checkpointing
            "amp": amp.state_dict(),
            **kwargs,
        }

    def unpack_checkpoint(
        self,
        checkpoint: Dict,
        model=None,
        criterion=None,
        optimizer=None,
        scheduler=None,
        **kwargs,
    ) -> None:

        if "model_state_dict" in checkpoint:
            model.load_state_dict(checkpoint["model_state_dict"])

        if "optimizer_state_dict" in checkpoint and optimizer is not None:
            optimizer.load_state_dict(checkpoint["optimizer_state_dict"])

        if "criterion_state_dict" in checkpoint and criterion is not None:
            criterion.load_state_dict(checkpoint["criterion_state_dict"])

        if "scheduler_state_dict" in checkpoint and scheduler is not None:
            scheduler.load_state_dict(checkpoint["scheduler_state_dict"])

        # NOTE: propper way to load state, docs:
        #   https://nvidia.github.io/apex/amp.html#checkpointing
        if "amp" in checkpoint:
            amp.load_state_dict(checkpoint["amp"])


class DistributedDataParallelApexEngine(DistributedDataParallelEngine):
    def __init__(
        self,
        address: str = "localhost",
        port: str = "12345",
        backend: str = "nccl",
        world_size: int = None,
        opt_level: str = "O1",
        delay_all_reduce: bool = True,
        keep_batchnorm_fp32: bool = None,
        loss_scale: Union[float, str] = None,
    ):
        """
        Args:
            address (str): process address to use (required for PyTorch backend),
                default is `"localhost"`.
            port (str): process port to listen (required for PyTorch backend),
                default is `"12345"`.
            backend (str): multiprocessing backend to use,
                default is `"nccl"`.
            world_size (int): number of processes.
            opt_level (str): optimization level, should be one of
                "O0", "O1", "O2", "O3" or "O4".

                    - "O0" - no-op training
                    - "O1" - mixed precision (FP16) training
                    - "O2" - "almost" mixed precision training
                    - "O3" - another implementation of mixed precision training

                Details about levels can be found here:
                    https://nvidia.github.io/apex/amp.html#opt-levels

                Default is "O1".
            delay_all_reduce (bool): TODO
            keep_batchnorm_fp32 (bool): TODO
        """
        super().__init__()
        self.address = address
        self.port = port
        self.backend = backend
        self._rank = 0
        self._world_size = world_size or torch.cuda.device_count()
        self.device = None
        self.opt_level = opt_level
        self.delay_all_reduce = delay_all_reduce
        self.keep_batchnorm_fp32 = keep_batchnorm_fp32
        self.loss_scale = loss_scale

    def __repr__(self):  # noqa: D105
        return (
            f"{self.__class__.__name__}(address={self.address}, "
            f"port={self.port}, backend='{self.backend}', "
            f"rank={self._rank}, world_size={self._world_size}, "
            f"opt_level='{self.opt_level}')"
        )

    def init_components(
        self,
        model_fn=None,
        criterion_fn=None,
        optimizer_fn=None,
        scheduler_fn=None,
        # rank=None,
        # world_size=None,
    ):
        # self._rank = rank
        # self._world_size = world_size
        self.init_process()

        model = model_fn()
        model = self.sync_device(model)

        criterion = criterion_fn()
        criterion = self.sync_device(criterion)

        optimizer = optimizer_fn()
        optimizer = self.sync_device(optimizer)

        # from official docs:
        #   https://nvidia.github.io/apex/amp.html#opt-levels-and-properties
        model, optimizer = amp.initialize(
            model,
            optimizer,
            opt_level=self.opt_level,
            keep_batchnorm_fp32=self.keep_batchnorm_fp32,
            loss_scale=self.loss_scale,
        )
        model = APEX_DDP(model, delay_allreduce=self.delay_all_reduce)

        scheduler = scheduler_fn()
        scheduler = self.sync_device(scheduler)
        return model, criterion, optimizer, scheduler

    def backward_loss(self, loss, model, optimizer) -> None:
        with amp.scale_loss(loss, optimizer) as scaled_loss:
            scaled_loss.backward()

    def pack_checkpoint(
        self, model=None, criterion=None, optimizer=None, scheduler=None, **kwargs,
    ) -> Dict:
        _model = model.module if isinstance(model, APEX_DDP) else model
        return {
            "model": model,
            "criterion": criterion,
            "optimizer": optimizer,
            "scheduler": scheduler,
            # NOTE: propper way to save state, docs:
            #   https://nvidia.github.io/apex/amp.html#checkpointing
            "amp": amp.state_dict(),
            **kwargs,
        }

    def unpack_checkpoint(
        self,
        checkpoint: Dict,
        model=None,
        criterion=None,
        optimizer=None,
        scheduler=None,
        **kwargs,
    ) -> None:

        if "model_state_dict" in checkpoint:
            model.load_state_dict(checkpoint["model_state_dict"])

        if "optimizer_state_dict" in checkpoint and optimizer is not None:
            optimizer.load_state_dict(checkpoint["optimizer_state_dict"])

        if "criterion_state_dict" in checkpoint and criterion is not None:
            criterion.load_state_dict(checkpoint["criterion_state_dict"])

        if "scheduler_state_dict" in checkpoint and scheduler is not None:
            scheduler.load_state_dict(checkpoint["scheduler_state_dict"])

        # NOTE: propper way to load state, docs:
        #   https://nvidia.github.io/apex/amp.html#checkpointing
        if "amp" in checkpoint:
            amp.load_state_dict(checkpoint["amp"])


__all__ = ["APEXEngine", "DistributedDataParallelApexEngine"]<|MERGE_RESOLUTION|>--- conflicted
+++ resolved
@@ -63,11 +63,7 @@
             scaled_loss.backward()
 
     def pack_checkpoint(
-<<<<<<< HEAD
-        self, model=None, criterion=None, optimizer=None, scheduler=None, **kwargs,
-=======
         self, model=None, criterion=None, optimizer=None, scheduler=None, **kwargs
->>>>>>> 7e88256a
     ) -> Dict:
         return {
             "model": model,
