#!/usr/bin/env bash

# Cause the script to exit if a single command fails
set -eo pipefail -v


echo "check distilbert_text_classification"
LOGFILE=./tests/logs/_tests_nlp_classification/checkpoints/_metrics.json

PYTHONPATH=./examples:./catalyst:${PYTHONPATH} \
  python catalyst/dl/scripts/run.py \
  --expdir=./examples/distilbert_text_classification \
  --config=./tests/_tests_nlp_classification/config1_basic.yml \
  --logdir=./tests/logs/_tests_nlp_classification \
  --check

if [[ ! (-f "$LOGFILE" && -r "$LOGFILE") ]]; then
    echo "File $LOGFILE does not exist"
    exit 1
fi

cat $LOGFILE
echo "check distilbert_text_classification"
python -c """
from catalyst import utils
metrics = utils.load_config('$LOGFILE')
assert metrics['train_val.2']['loss'] <= metrics['train_val.1']['loss']
assert metrics['train_val.2']['loss'] < 2.0
"""
rm -rf ./tests/logs/_tests_nlp_classification

echo "train small_max_seq_length"
PYTHONPATH=./examples:./catalyst:${PYTHONPATH} \
  python catalyst/dl/scripts/run.py \
  --expdir=./examples/distilbert_text_classification \
  --config=./tests/_tests_nlp_classification/config2_small_max_seq_length.yml \
  --logdir=./tests/logs/_tests_nlp_classification \
  --check
<<<<<<< HEAD
rm -rf ./examples/logs/_tests_nlp_classification

echo "test text2embedding script"
mkdir ./tmp && \
PYTHONPATH=.:${PYTHONPATH} \
python ./catalyst/data/scripts/text2embedding.py \
    --in-csv=examples/distilbert_text_classification/input/train.csv \
    --txt-col="text" \
    --in-huggingface="bert-base-uncased" \
    --out-prefix="./tmp/embeddings" \
    --output-hidden-states \
    --strip \
    --lowercase \
    --remove-punctuation \
    --verbose \
    --batch-size=16 \
    --num-workers=2 \
    --max-length=40 \
    --mask-for-max-length
rm -r ./tmp
=======
rm -rf ./tests/logs/_tests_nlp_classification
>>>>>>> a81b5122
<|MERGE_RESOLUTION|>--- conflicted
+++ resolved
@@ -36,7 +36,7 @@
   --config=./tests/_tests_nlp_classification/config2_small_max_seq_length.yml \
   --logdir=./tests/logs/_tests_nlp_classification \
   --check
-<<<<<<< HEAD
+
 rm -rf ./examples/logs/_tests_nlp_classification
 
 echo "test text2embedding script"
@@ -56,7 +56,4 @@
     --num-workers=2 \
     --max-length=40 \
     --mask-for-max-length
-rm -r ./tmp
-=======
-rm -rf ./tests/logs/_tests_nlp_classification
->>>>>>> a81b5122
+rm -r ./tmp