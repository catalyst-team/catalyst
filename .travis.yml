group: travis_latest
language: python
cache: pip

# safelist
branches:
  only:
  - master
  - dev
  - gh-pages

python:
  - 3.6
  # - 3.7
matrix:
  include:
    - python: 3.6
#    - python: 3.7
#      dist: xenial    # required for Python 3.7 (travis-ci/travis-ci#9069)
#      sudo: required  # required for Python 3.7 (travis-ci/travis-ci#9069)

stages:
  - Tests
  - Examples
  - Deploy

before_install_rl: &before_install_rl
  sudo apt install redis-server

install_dl: &requirements_dl
  pip install -r requirements/requirements.txt

<<<<<<< HEAD
=======
install_rl: &requirements_rl
  pip install -r requirements/requirements-rl.txt

>>>>>>> feddb61b
install_nlp: &requirements_nlp
  pip install -r requirements/requirements-nlp.txt

install_rl: &requirements_all
  pip install -r requirements/requirements.txt -r requirements/requirements-rl.txt

install_dev: &requirements_dev
  pip install -r requirements/requirements-dev.txt

jobs:
  include:
    - stage: Tests
      install:
<<<<<<< HEAD
        - *requirements_all
        - *requirements_nlp
        - *requirements_dev
=======
        - *requirements_dl
        - *requirements_rl
        - *requirements_dev
        - *requirements_nlp
>>>>>>> feddb61b
      script:
        - isort -rc --check-only --settings-path ./setup.cfg
        - make check-style

    - stage: Examples
<<<<<<< HEAD
      name: "Examples CV"
      install: *requirements_all
=======
      name: "Examples DL"
      install:
        - *requirements_dl
        - *requirements_rl
>>>>>>> feddb61b
      script:
        - bash ./bin/tests/check_dl.sh

    - stage: Examples
      name: "Examples NLP"
      install:
<<<<<<< HEAD
        - *requirements_all
        - *requirements_nlp
=======
       - *requirements_dl
       - *requirements_nlp
>>>>>>> feddb61b
      script:
        - bash ./bin/tests/check_nlp.sh

    - stage: Examples
      name: "Examples on-policy RL – REINFORCE"
      before_install: *before_install_rl
      install:
        - *requirements_dl
        - *requirements_rl
      script:
        - bash ./bin/tests/check_reinforce.sh

    - stage: Examples
      name: "Examples on-policy RL – PPO"
      before_install: *before_install_rl
      install:
        - *requirements_dl
        - *requirements_rl
      script:
        - bash ./bin/tests/check_ppo.sh

    - stage: Examples
      name: "Examples off-policy RL – DQN"
      before_install: *before_install_rl
      install:
        - *requirements_dl
        - *requirements_rl
      script:
        - bash ./bin/tests/check_dqn.sh

    - stage: Examples
      name: "Examples off-policy RL – DDPG"
      before_install: *before_install_rl
      install:
        - *requirements_dl
        - *requirements_rl
      script:
        - bash ./bin/tests/check_ddpg.sh

    - stage: Examples
      name: "Examples off-policy RL – SAC"
      before_install: *before_install_rl
      install:
        - *requirements_dl
        - *requirements_rl
      script:
        - bash ./bin/tests/check_sac.sh

    - stage: Examples
      name: "Examples off-policy RL – TD3"
      before_install: *before_install_rl
      install:
        - *requirements_dl
        - *requirements_rl
      script:
        - bash ./bin/tests/check_td3.sh

# speed up for now
#    - stage: Deploy
#      name: "Pip package"
#      install: skip # nothing to do
#      # in near future the pip-package will be created here
#      script: true

    - stage: Deploy
      name: "Docs"
      if: branch = master
      install:
        - *requirements_dl
        - pip install -r docs/requirements.txt
        - pip install travis-sphinx
        # for correct changelog on github pages
        - pip install git+https://github.com/bitprophet/releases/#egg=releases
#        - pip install -U git+https://github.com/leokoppel/sphinxcontrib-versioning
      script:
        - travis-sphinx build --source docs/
      after_success:
        - travis-sphinx deploy<|MERGE_RESOLUTION|>--- conflicted
+++ resolved
@@ -30,16 +30,13 @@
 install_dl: &requirements_dl
   pip install -r requirements/requirements.txt
 
-<<<<<<< HEAD
-=======
 install_rl: &requirements_rl
   pip install -r requirements/requirements-rl.txt
 
->>>>>>> feddb61b
 install_nlp: &requirements_nlp
   pip install -r requirements/requirements-nlp.txt
 
-install_rl: &requirements_all
+install_all: &requirements_all
   pip install -r requirements/requirements.txt -r requirements/requirements-rl.txt
 
 install_dev: &requirements_dev
@@ -49,44 +46,22 @@
   include:
     - stage: Tests
       install:
-<<<<<<< HEAD
-        - *requirements_all
-        - *requirements_nlp
-        - *requirements_dev
-=======
         - *requirements_dl
         - *requirements_rl
         - *requirements_dev
         - *requirements_nlp
->>>>>>> feddb61b
       script:
         - isort -rc --check-only --settings-path ./setup.cfg
         - make check-style
 
     - stage: Examples
-<<<<<<< HEAD
-      name: "Examples CV"
-      install: *requirements_all
-=======
-      name: "Examples DL"
+      name: "Examples: CV, NLP, RL"
       install:
         - *requirements_dl
         - *requirements_rl
->>>>>>> feddb61b
+        - *requirements_nlp
       script:
         - bash ./bin/tests/check_dl.sh
-
-    - stage: Examples
-      name: "Examples NLP"
-      install:
-<<<<<<< HEAD
-        - *requirements_all
-        - *requirements_nlp
-=======
-       - *requirements_dl
-       - *requirements_nlp
->>>>>>> feddb61b
-      script:
         - bash ./bin/tests/check_nlp.sh
 
     - stage: Examples
